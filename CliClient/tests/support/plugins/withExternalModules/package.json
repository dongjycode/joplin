{
  "name": "withExternalModules",
  "version": "1.0.0",
  "description": "",
  "private": true,
  "scripts": {
    "test": "echo \"Error: no test specified\" && exit 1",
<<<<<<< HEAD
	"dist": "webpack"
=======
    "dist": "webpack"
>>>>>>> 6c88f8b8
  },
  "keywords": [],
  "author": "",
  "license": "ISC",
  "devDependencies": {
    "ts-loader": "^7.0.5",
    "typescript": "^3.9.3",
    "webpack": "^4.43.0",
    "webpack-cli": "^3.3.11"
  },
  "dependencies": {
    "left-pad": "^1.3.0"
  }
}<|MERGE_RESOLUTION|>--- conflicted
+++ resolved
@@ -5,11 +5,7 @@
   "private": true,
   "scripts": {
     "test": "echo \"Error: no test specified\" && exit 1",
-<<<<<<< HEAD
-	"dist": "webpack"
-=======
     "dist": "webpack"
->>>>>>> 6c88f8b8
   },
   "keywords": [],
   "author": "",
