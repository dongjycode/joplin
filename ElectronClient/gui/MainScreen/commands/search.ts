--- conflicted
+++ resolved
@@ -11,13 +11,7 @@
 
 export const runtime = (comp:any):CommandRuntime => {
 	return {
-<<<<<<< HEAD
-		execute: async ({ query }:any) => {
-=======
 		execute: async ({ query, fuzzy }:any) => {
-			console.info('RUNTIME', query);
-
->>>>>>> fbe96690
 			if (!comp.searchId_) comp.searchId_ = uuid.create();
 
 			comp.props.dispatch({
