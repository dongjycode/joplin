# GSoC 2022 Ideas

2022 is Joplin second round at Google Summer of Code. Detailed information on how to get involved and apply are given in the [general Summer of Code introduction](https://joplinapp.org/gsoc2022/index/)

**These are all proposals! We are open to new ideas you might have!!** Do you have an awesome idea you want to work on with Joplin but that is not among the ideas below? That's cool. We love that! But please do us a favour: Get in touch with a mentor early on and make sure your project is realistic and within the scope of Joplin. Just make sure your idea is within this year's theme:

- **Plugin development** - implementing new features using Joplin's plugin system.
- **External desktop applications** - build external Joplin applications by retrieving, creating or modifying notes via the Data API.
- **External server applications** - leverage the Joplin Server API to provide online features to Joplin users.

# Information for Students

These ideas were contributed by our developers and users. They are sometimes vague or incomplete. If you wish to submit a proposal based on these ideas, you are urged to contact the developers and find out more about the particular suggestion you're looking at.

Becoming accepted as a Google Summer of Code student is quite competitive. Accepted students typically have thoroughly researched the technologies of their proposed project and have been in frequent contact with potential mentors. **Simply copying and pasting an idea here will not work.** On the other hand, creating a completely new idea without first consulting potential mentors rarely works.

# List of ideas

## 1. Plugin system on mobile

The plugin system is currently available on desktop and CLI. We believe it could work on mobile too although some work will have to be done to make the plugin API compatible, as well as add a mechanism to load plugins.

Expected Outcome: Allow loading and running plugins on mobile

Difficulty Level: High

Skills Required: TypeScript, React Native

Potential Mentor(s): [PackElend](https://discourse.joplinapp.org/u/PackElend), [roman_r_m](https://discourse.joplinapp.org/u/roman_r_m), [laurent22](https://github.com/laurent22/)

## 2. Seamless desktop application updates

The desktop application currently supports automatic updates, however the process is not particularly smooth: the user is presented with a modal dialog, where they need to click "Download" and that opens the default browser to download the file. Then they need to run this file and go through the installer.

We would like to make this process smoother:

- The installer should be automatically downloaded in the background
- It should then install the app automatically when the next time the app is started
- And this should work at least on Windows and macOS (Linux may be special due to the different distribution methods)

Difficulty Level: Medium

Skills Required: TypeScript, React. Some knowledge of Electron and electron-builder.

## 3. Refactor the project documentation

The current documentation (under [joplinapp.org/help](https://joplinapp.org/help)) is mainly a giant README.md file and various smaller Markdown files under /readme. All this is then built into the HTML website by a script.

We would like to improve this by splitting the main readme into smaller sections, have a new menu that would reorganise the help into various topics, and of course the build script will need to be updated.

A good part of this project will be about researching how other projects organise their documentation, proposing a way that would work well for Joplin, and discussing your ideas with the mentors and users. This is still a technical project though since you will need to deal with TypeScript, Markdown, HTML and CSS (and any other technology that might help) to build the new documentation.

Difficulty Level: High

Skills Required: TypeScript, JavaScript, CSS, HTML, Markdown rendering.

## 4. Implement default plugins on desktop application

We would like to bundle certain plugins with the desktop application, such as the Backup or Rich Markdown plugin. Some process needs to be implemented so that they are bundled and updated automatically. You'll have to consider how it will work on CI, and across platform. The process should be fault tolerant and retry when something fails.

Difficulty Level: High

Skills Required: TypeScript, JavaScript, knowledge of Electron and GitHub Actions.

<<<<<<< HEAD
## 5. Convert the monorepo to use npm or yarn workspaces

The current monorepo is managed using Lerna. As this tool has various performance issues we would like to migrate to npm or yarn workspaces. This is a good opportunity to get indepth knownledge about many parts of the JS building process, as you'll probably need to update various building scripts and dependencies, and ensure that all the applications and packages still work correctly on all the target platforms.

Difficulty Level: High

Skills Required: TypeScript, JavaScript, npm or yarn.
=======
## 5. Implement a toolbar for the mobile beta code editor

We would like the Beta code editor to eventually become the main editor, and for that a number of changes need to be made. The main one would be the addition of a toolbar to it, to set the various styles, such as Bold, Bullet list, Header, etc. Additionally there are number of bugs that will have to be fixed to get the editor ready for production - you will find them in the list of issues (under the "high" and "mobile" label).

Difficulty Level: High

Skills Required: TypeScript, JavaScript, React Native, React Hooks. You'll also need to learn about CodeMirror 6 if you're not already familiar with it.

## 6. Improve integration of the richtext/WYSIWYG editor

Joplin offers a richtext/WYSIWYG typing experience alongside the Markdown editor but there are a number of areas that could do with improvement when it comes to integration with Joplin as a whole.

Areas for consideration include increasing compatibility with Joplin-wide keybindings (many are currently static), limiting features of the editor not compatible with markdown formatting, reducing the impact of data changes caused by swapping between editors.
Also read the document about limitations of the editor: [https://joplinapp.org/rich_text_editor/](https://joplinapp.org/rich_text_editor/)

Difficulty level: High

Skills Required: Typescript, Javascript, CSS, HTML, Markdown rendering. You will also need to learn about TinyMCE if you're not already familiar with it.
>>>>>>> 4ad4fdee

# More info

- Make sure you read the [Joplin Google Summer of Code Introduction](https://joplinapp.org/gsoc2022/index/)
- To build the application, please read [BUILD.md](https://github.com/laurent22/joplin/blob/dev/BUILD.md)
- And before creating a pull request, please read the [pull request guidelines](https://joplinapp.org/gsoc2022/pull_request_guidelines/)<|MERGE_RESOLUTION|>--- conflicted
+++ resolved
@@ -62,7 +62,6 @@
 
 Skills Required: TypeScript, JavaScript, knowledge of Electron and GitHub Actions.
 
-<<<<<<< HEAD
 ## 5. Convert the monorepo to use npm or yarn workspaces
 
 The current monorepo is managed using Lerna. As this tool has various performance issues we would like to migrate to npm or yarn workspaces. This is a good opportunity to get indepth knownledge about many parts of the JS building process, as you'll probably need to update various building scripts and dependencies, and ensure that all the applications and packages still work correctly on all the target platforms.
@@ -70,8 +69,8 @@
 Difficulty Level: High
 
 Skills Required: TypeScript, JavaScript, npm or yarn.
-=======
-## 5. Implement a toolbar for the mobile beta code editor
+
+## 6. Implement a toolbar for the mobile beta code editor
 
 We would like the Beta code editor to eventually become the main editor, and for that a number of changes need to be made. The main one would be the addition of a toolbar to it, to set the various styles, such as Bold, Bullet list, Header, etc. Additionally there are number of bugs that will have to be fixed to get the editor ready for production - you will find them in the list of issues (under the "high" and "mobile" label).
 
@@ -79,7 +78,7 @@
 
 Skills Required: TypeScript, JavaScript, React Native, React Hooks. You'll also need to learn about CodeMirror 6 if you're not already familiar with it.
 
-## 6. Improve integration of the richtext/WYSIWYG editor
+## 7. Improve integration of the richtext/WYSIWYG editor
 
 Joplin offers a richtext/WYSIWYG typing experience alongside the Markdown editor but there are a number of areas that could do with improvement when it comes to integration with Joplin as a whole.
 
@@ -89,7 +88,6 @@
 Difficulty level: High
 
 Skills Required: Typescript, Javascript, CSS, HTML, Markdown rendering. You will also need to learn about TinyMCE if you're not already familiar with it.
->>>>>>> 4ad4fdee
 
 # More info
 
