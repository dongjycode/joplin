const React = require('react');
const { TextInput, TouchableOpacity, Linking, View, StyleSheet, Text, Button, ScrollView } = require('react-native');
const { connect } = require('react-redux');
const { ScreenHeader } = require('../screen-header.js');
const { themeStyle } = require('../global-style.js');
const DialogBox = require('react-native-dialogbox').default;
const { dialogs } = require('../../utils/dialogs.js');
import EncryptionService from '@joplin/lib/services/e2ee/EncryptionService';
import { _ } from '@joplin/lib/locale';
import time from '@joplin/lib/time';
import { decryptedStatText, enableEncryptionConfirmationMessages, onSavePasswordClick, useInputMasterPassword, useInputPasswords, usePasswordChecker, useStats } from '@joplin/lib/components/EncryptionConfigScreen/utils';
import { MasterKeyEntity } from '@joplin/lib/services/e2ee/types';
import { State } from '@joplin/lib/reducer';
import { SyncInfo } from '@joplin/lib/services/synchronizer/syncInfoUtils';
import { getDefaultMasterKey, setupAndDisableEncryption, toggleAndSetupEncryption } from '@joplin/lib/services/e2ee/utils';
import { useMemo, useRef, useState } from 'react';

interface Props {
	themeId: any;
	masterKeys: MasterKeyEntity[];
	passwords: Record<string, string>;
	notLoadedMasterKeys: string[];
	encryptionEnabled: boolean;
	shouldReencrypt: boolean;
	activeMasterKeyId: string;
	masterPassword: string;
}

const EncryptionConfigScreen = (props: Props) => {
	const [passwordPromptShow, setPasswordPromptShow] = useState(false);
	const [passwordPromptAnswer, setPasswordPromptAnswer] = useState('');
	const [passwordPromptConfirmAnswer, setPasswordPromptConfirmAnswer] = useState('');
	const stats = useStats();
	const { passwordChecks, masterPasswordKeys } = usePasswordChecker(props.masterKeys, props.activeMasterKeyId, props.masterPassword, props.passwords);
	const { inputPasswords, onInputPasswordChange } = useInputPasswords(props.passwords);
	const { inputMasterPassword, onMasterPasswordSave, onMasterPasswordChange } = useInputMasterPassword(props.masterKeys, props.activeMasterKeyId);
	const dialogBoxRef = useRef(null);

	const mkComps = [];

	const nonExistingMasterKeyIds = props.notLoadedMasterKeys.slice();

	const theme: any = useMemo(() => {
		return themeStyle(props.themeId);
	}, [props.themeId]);

	const rootStyle = useMemo(() => {
		return {
			flex: 1,
			backgroundColor: theme.backgroundColor,
		};
	}, [theme]);

	const styles = useMemo(() => {
		const styles = {
			titleText: {
				flex: 1,
				fontWeight: 'bold',
				flexDirection: 'column',
				fontSize: theme.fontSize,
				paddingTop: 5,
				paddingBottom: 5,
				marginTop: theme.marginTop,
				marginBottom: 5,
				color: theme.color,
			},
			normalText: {
				flex: 1,
				fontSize: theme.fontSize,
				color: theme.color,
			},
			normalTextInput: {
				margin: 10,
				color: theme.color,
				borderWidth: 1,
				borderColor: theme.dividerColor,
			},
			container: {
				flex: 1,
				padding: theme.margin,
			},
		};

		return StyleSheet.create(styles);
	}, [theme]);

	const decryptedItemsInfo = props.encryptionEnabled ? <Text style={styles.normalText}>{decryptedStatText(stats)}</Text> : null;

	const renderMasterKey = (_num: number, mk: MasterKeyEntity) => {
		const theme = themeStyle(props.themeId);

		const password = inputPasswords[mk.id] ? inputPasswords[mk.id] : '';
		const passwordOk = passwordChecks[mk.id] === true ? '✔' : '❌';

		const inputStyle: any = { flex: 1, marginRight: 10, color: theme.color };
		inputStyle.borderBottomWidth = 1;
		inputStyle.borderBottomColor = theme.dividerColor;

		const renderPasswordInput = (masterKeyId: string) => {
			if (masterPasswordKeys[masterKeyId] || !passwordChecks['master']) {
				return (
					<Text style={{ ...styles.normalText, color: theme.colorFaded, fontStyle: 'italic' }}>({_('Master password')})</Text>
				);
			} else {
				return (
					<View style={{ flex: 1, flexDirection: 'row', alignItems: 'center' }}>
						<TextInput selectionColor={theme.textSelectionColor} keyboardAppearance={theme.keyboardAppearance} secureTextEntry={true} value={password} onChangeText={(text: string) => onInputPasswordChange(mk, text)} style={inputStyle}></TextInput>
						<Text style={{ fontSize: theme.fontSize, marginRight: 10, color: theme.color }}>{passwordOk}</Text>
						<Button title={_('Save')} onPress={() => onSavePasswordClick(mk, props.passwords)}></Button>
					</View>
				);
			}
		};

		return (
			<View key={mk.id}>
				<Text style={styles.titleText}>{_('Master Key %s', mk.id.substr(0, 6))}</Text>
				<Text style={styles.normalText}>{_('Created: %s', time.formatMsToLocal(mk.created_time))}</Text>
				<View style={{ flexDirection: 'row', alignItems: 'center' }}>
					<Text style={{ flex: 0, fontSize: theme.fontSize, marginRight: 10, color: theme.color }}>{_('Password:')}</Text>
					{renderPasswordInput(mk.id)}
				</View>
			</View>
		);
	};

	const renderPasswordPrompt = () => {
		const theme = themeStyle(props.themeId);
		const masterKey = getDefaultMasterKey();
		const hasMasterPassword = !!this.props.masterPassword;

		const onEnableClick = async () => {
			try {
				const password = passwordPromptAnswer;
				if (!password) throw new Error(_('Password cannot be empty'));
				const password2 = passwordPromptConfirmAnswer;
				if (!password2) throw new Error(_('Confirm password cannot be empty'));
				if (password !== password2) throw new Error(_('Passwords do not match!'));
				await toggleAndSetupEncryption(EncryptionService.instance(), true, masterKey, password);
				// await generateMasterKeyAndEnableEncryption(EncryptionService.instance(), password);
				setPasswordPromptShow(false);
			} catch (error) {
				alert(error.message);
			}
		};

<<<<<<< HEAD
		const messages = shared.enableEncryptionConfirmationMessages(masterKey, hasMasterPassword);
=======
		const messages = enableEncryptionConfirmationMessages(masterKey);
>>>>>>> a7130ce1

		const messageComps = messages.map((msg: string) => {
			return <Text key={msg} style={{ fontSize: theme.fontSize, color: theme.color, marginBottom: 10 }}>{msg}</Text>;
		});

		return (
			<View style={{ flex: 1, borderColor: theme.dividerColor, borderWidth: 1, padding: 10, marginTop: 10, marginBottom: 10 }}>
				<View>{messageComps}</View>
				<Text style={styles.normalText}>{_('Password:')}</Text>
				<TextInput
					selectionColor={theme.textSelectionColor}
					keyboardAppearance={theme.keyboardAppearance}
					style={styles.normalTextInput}
					secureTextEntry={true}
					value={passwordPromptAnswer}
					onChangeText={(text: string) => {
						setPasswordPromptAnswer(text);
					}}
				></TextInput>

				<Text style={styles.normalText}>{_('Confirm password:')}</Text>
				<TextInput
					selectionColor={theme.textSelectionColor}
					keyboardAppearance={theme.keyboardAppearance}
					style={styles.normalTextInput}
					secureTextEntry={true}
					value={passwordPromptConfirmAnswer}
					onChangeText={(text: string) => {
						setPasswordPromptConfirmAnswer(text);
					}}
				></TextInput>
				<View style={{ flexDirection: 'row' }}>
					<View style={{ flex: 1, marginRight: 10 }}>
						<Button
							title={_('Enable')}
							onPress={() => {
								void onEnableClick();
							}}
						></Button>
					</View>
					<View style={{ flex: 1 }}>
						<Button
							title={_('Cancel')}
							onPress={() => {
								setPasswordPromptShow(false);
							}}
						></Button>
					</View>
				</View>
			</View>
		);
	};

	const renderMasterPassword = () => {
		if (!props.encryptionEnabled && !props.masterKeys.length) return null;

		const inputStyle: any = { flex: 1, marginRight: 10, color: theme.color };
		inputStyle.borderBottomWidth = 1;
		inputStyle.borderBottomColor = theme.dividerColor;

		if (passwordChecks['master']) {
			return (
				<View style={{ display: 'flex', flexDirection: 'row', alignItems: 'center' }}>
					<Text style={{ ...styles.normalText, flex: 0, marginRight: 5 }}>{_('Master password:')}</Text>
					<Text style={{ ...styles.normalText, fontWeight: 'bold' }}>{_('Loaded')}</Text>
				</View>
			);
		} else {
			return (
				<View style={{ display: 'flex', flexDirection: 'column', marginTop: 10 }}>
					<Text style={styles.normalText}>{'The master password is not set or is invalid. Please type it below:'}</Text>
					<View style={{ display: 'flex', flexDirection: 'row', marginTop: 10 }}>
						<TextInput selectionColor={theme.textSelectionColor} keyboardAppearance={theme.keyboardAppearance} secureTextEntry={true} value={inputMasterPassword} onChangeText={(text: string) => onMasterPasswordChange(text)} style={inputStyle}></TextInput>
						<Button onPress={onMasterPasswordSave} title={_('Save')} />
					</View>
				</View>
			);
		}
	};



	for (let i = 0; i < props.masterKeys.length; i++) {
		const mk = props.masterKeys[i];
		mkComps.push(renderMasterKey(i + 1, mk));

		const idx = nonExistingMasterKeyIds.indexOf(mk.id);
		if (idx >= 0) nonExistingMasterKeyIds.splice(idx, 1);
	}

	const onToggleButtonClick = async () => {
		if (props.encryptionEnabled) {
			const ok = await dialogs.confirmRef(dialogBoxRef.current, _('Disabling encryption means *all* your notes and attachments are going to be re-synchronised and sent unencrypted to the sync target. Do you wish to continue?'));
			if (!ok) return;

			try {
				await setupAndDisableEncryption(EncryptionService.instance());
			} catch (error) {
				alert(error.message);
			}
		} else {
			setPasswordPromptShow(true);
			setPasswordPromptAnswer('');
			setPasswordPromptConfirmAnswer('');
			return;
		}
	};

	let nonExistingMasterKeySection = null;

	if (nonExistingMasterKeyIds.length) {
		const rows = [];
		for (let i = 0; i < nonExistingMasterKeyIds.length; i++) {
			const id = nonExistingMasterKeyIds[i];
			rows.push(
				<Text style={styles.normalText} key={id}>
					{id}
				</Text>
			);
		}

		nonExistingMasterKeySection = (
			<View>
				<Text style={styles.titleText}>{_('Missing Master Keys')}</Text>
				<Text style={styles.normalText}>{_('The master keys with these IDs are used to encrypt some of your items, however the application does not currently have access to them. It is likely they will eventually be downloaded via synchronisation.')}</Text>
				<View style={{ marginTop: 10 }}>{rows}</View>
			</View>
		);
	}

	const passwordPromptComp = passwordPromptShow ? renderPasswordPrompt() : null;
	const toggleButton = !passwordPromptShow ? (
		<View style={{ marginTop: 10 }}>
			<Button title={props.encryptionEnabled ? _('Disable encryption') : _('Enable encryption')} onPress={() => onToggleButtonClick()}></Button>
		</View>
	) : null;

	return (
		<View style={rootStyle}>
			<ScreenHeader title={_('Encryption Config')} />
			<ScrollView style={styles.container}>
				{
					<View style={{ backgroundColor: theme.warningBackgroundColor, paddingTop: 5, paddingBottom: 5, paddingLeft: 10, paddingRight: 10 }}>
						<Text>{_('For more information about End-To-End Encryption (E2EE) and advice on how to enable it please check the documentation:')}</Text>
						<TouchableOpacity
							onPress={() => {
								Linking.openURL('https://joplinapp.org/e2ee/');
							}}
						>
							<Text>https://joplinapp.org/e2ee/</Text>
						</TouchableOpacity>
					</View>
				}

				<Text style={styles.titleText}>{_('Status')}</Text>
				<Text style={styles.normalText}>{_('Encryption is: %s', props.encryptionEnabled ? _('Enabled') : _('Disabled'))}</Text>
				{decryptedItemsInfo}
				{renderMasterPassword()}
				{toggleButton}
				{passwordPromptComp}
				{mkComps}
				{nonExistingMasterKeySection}
				<View style={{ flex: 1, height: 20 }}></View>
			</ScrollView>
			<DialogBox ref={dialogBoxRef}/>
		</View>
	);
};

export default connect((state: State) => {
	const syncInfo = new SyncInfo(state.settings['syncInfoCache']);

	return {
		themeId: state.settings.theme,
		masterKeys: syncInfo.masterKeys,
		passwords: state.settings['encryption.passwordCache'],
		encryptionEnabled: syncInfo.e2ee,
		activeMasterKeyId: syncInfo.activeMasterKeyId,
		notLoadedMasterKeys: state.notLoadedMasterKeys,
		masterPassword: state.settings['encryption.masterPassword'],
	};
})(EncryptionConfigScreen);<|MERGE_RESOLUTION|>--- conflicted
+++ resolved
@@ -127,7 +127,7 @@
 	const renderPasswordPrompt = () => {
 		const theme = themeStyle(props.themeId);
 		const masterKey = getDefaultMasterKey();
-		const hasMasterPassword = !!this.props.masterPassword;
+		const hasMasterPassword = !!props.masterPassword;
 
 		const onEnableClick = async () => {
 			try {
@@ -144,11 +144,7 @@
 			}
 		};
 
-<<<<<<< HEAD
-		const messages = shared.enableEncryptionConfirmationMessages(masterKey, hasMasterPassword);
-=======
-		const messages = enableEncryptionConfirmationMessages(masterKey);
->>>>>>> a7130ce1
+		const messages = enableEncryptionConfirmationMessages(masterKey, hasMasterPassword);
 
 		const messageComps = messages.map((msg: string) => {
 			return <Text key={msg} style={{ fontSize: theme.fontSize, color: theme.color, marginBottom: 10 }}>{msg}</Text>;
