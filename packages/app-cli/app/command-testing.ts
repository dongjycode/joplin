--- conflicted
+++ resolved
@@ -3,13 +3,8 @@
 import Note from '@joplin/lib/models/Note';
 import uuid from '@joplin/lib/uuid';
 import populateDatabase from '@joplin/lib/services/debug/populateDatabase';
-<<<<<<< HEAD
-import JoplinServerApi from '../../lib/JoplinServerApi';
-import { readCredentialFile } from '../../lib/utils/credentialFiles';
-=======
 import { readCredentialFile } from '@joplin/lib/utils/credentialFiles';
 import JoplinServerApi from '@joplin/lib/JoplinServerApi';
->>>>>>> 9e1cb9db
 
 function randomElement(array: any[]): any {
 	if (!array.length) return null;
@@ -109,13 +104,6 @@
 				password: () => joplinServerAuth.password,
 			});
 
-<<<<<<< HEAD
-			const promises = [];
-			for (let i = 0; i < 100; i++) {
-				promises.push(void api.exec('PUT', 'api/items/root:/testing:/content', {}, randomContent(), {
-					'Content-Type': 'application/octet-stream',
-				}));
-=======
 			const apiPut = async () => {
 				await api.exec('PUT', 'api/items/root:/testing:/content', {}, randomContent(), {
 					'Content-Type': 'application/octet-stream',
@@ -127,7 +115,6 @@
 			const promises = [];
 			for (let i = 0; i < 100; i++) {
 				promises.push(void apiPut());
->>>>>>> 9e1cb9db
 			}
 			await Promise.all(promises);
 
