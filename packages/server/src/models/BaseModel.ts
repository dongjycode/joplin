import { WithDates, WithUuid, databaseSchema, ItemType, Uuid, User } from '../services/database/types';
import { DbConnection, QueryContext } from '../db';
import TransactionHandler from '../utils/TransactionHandler';
import uuidgen from '../utils/uuidgen';
import { ErrorUnprocessableEntity, ErrorBadRequest } from '../utils/errors';
import { Models, NewModelFactoryHandler } from './factory';
import * as EventEmitter from 'events';
import { Config } from '../utils/types';
import personalizedUserContentBaseUrl from '@joplin/lib/services/joplinServer/personalizedUserContentBaseUrl';
import Logger from '@joplin/lib/Logger';
import dbuuid from '../utils/dbuuid';
import { defaultPagination, PaginatedResults, Pagination } from './utils/pagination';
<<<<<<< HEAD
import { Knex } from 'knex';
=======
import { unique } from '../utils/array';
>>>>>>> f5f7981d

const logger = Logger.create('BaseModel');

type SavePoint = string;

export enum UuidType {
	NanoId = 1,
	Native = 2,
}

export interface SaveOptions {
	isNew?: boolean;
	skipValidation?: boolean;
	validationRules?: any;
	previousItem?: any;
	queryContext?: QueryContext;
}

export interface LoadOptions {
	fields?: string[];
}

export interface AllPaginatedOptions extends LoadOptions {
	queryCallback?: (query: Knex.QueryBuilder)=> Knex.QueryBuilder;
}

export interface DeleteOptions {
	validationRules?: any;
	allowNoOp?: boolean;
	deletedItemUserIds?: Record<Uuid, Uuid[]>;
}

export interface ValidateOptions {
	isNew?: boolean;
	rules?: any;
}

export enum AclAction {
	Create = 1,
	Read = 2,
	Update = 3,
	Delete = 4,
	List = 5,
}

export default abstract class BaseModel<T> {

	private defaultFields_: string[] = [];
	private db_: DbConnection;
	private transactionHandler_: TransactionHandler;
	private modelFactory_: NewModelFactoryHandler;
	private static eventEmitter_: EventEmitter = null;
	private config_: Config;
	private savePoints_: SavePoint[] = [];

	public constructor(db: DbConnection, modelFactory: NewModelFactoryHandler, config: Config) {
		this.db_ = db;
		this.modelFactory_ = modelFactory;
		this.config_ = config;

		this.transactionHandler_ = new TransactionHandler(db);
	}

	// When a model create an instance of another model, the active
	// connection is passed to it. That connection can be the regular db
	// connection, or the active transaction.
	protected models(db: DbConnection = null): Models {
		return this.modelFactory_(db || this.db);
	}

	protected get baseUrl(): string {
		return this.config_.baseUrl;
	}

	protected get userContentBaseUrl(): string {
		return this.config_.userContentBaseUrl;
	}

	protected personalizedUserContentBaseUrl(userId: Uuid): string {
		return personalizedUserContentBaseUrl(userId, this.baseUrl, this.userContentBaseUrl);
	}

	protected get appName(): string {
		return this.config_.appName;
	}

	protected get itemSizeHardLimit(): number {
		return this.config_.itemSizeHardLimit;
	}

	public get db(): DbConnection {
		if (this.transactionHandler_.activeTransaction) return this.transactionHandler_.activeTransaction;
		return this.db_;
	}

	protected get defaultFields(): string[] {
		if (!this.defaultFields_.length) {
			this.defaultFields_ = Object.keys(databaseSchema[this.tableName]);
		}
		return this.defaultFields_.slice();
	}

	protected get defaultFieldsWithPrefix(): string[] {
		return this.defaultFields.map(f => `${this.tableName}.${f}`);
	}

	public static get eventEmitter(): EventEmitter {
		if (!this.eventEmitter_) {
			this.eventEmitter_ = new EventEmitter();
		}
		return this.eventEmitter_;
	}

	public async checkIfAllowed(_user: User, _action: AclAction, _resource: T = null): Promise<void> {
		throw new Error('Must be overriden');
	}

	protected selectFields(options: LoadOptions, defaultFields: string[] = null, mainTable: string = '', requiredFields: string[] = []): string[] {
		let output: string[] = [];
		if (options && options.fields) {
			output = options.fields;
		} else if (defaultFields) {
			output = defaultFields;
		} else {
			output = this.defaultFields;
		}

		if (!output.includes('*')) {
			for (const f of requiredFields) {
				if (!output.includes(f)) output.push(f);
			}
		}

		if (mainTable) {
			output = output.map(f => {
				if (f.includes(`${mainTable}.`)) return f;
				return `${mainTable}.${f}`;
			});
		}

		return output;
	}

	protected get tableName(): string {
		throw new Error('Not implemented');
	}

	protected get itemType(): ItemType {
		throw new Error('Not implemented');
	}

	protected hasUuid(): boolean {
		return true;
	}

	protected uuidType(): UuidType {
		return UuidType.NanoId;
	}

	protected autoTimestampEnabled(): boolean {
		return true;
	}

	protected get hasParentId(): boolean {
		return false;
	}

	// When using withTransaction, make sure any database call uses an instance
	// of `this.db()` that was accessed within the `fn` callback, otherwise the
	// transaction will be stuck!
	//
	// This for example, would result in a stuck transaction:
	//
	// const query = this.db(this.tableName).where('id', '=', id);
	//
	// this.withTransaction(async () => {
	//     await query.delete();
	// });
	//
	// This is because withTransaction is going to swap the value of "this.db()"
	// for as long as the transaction is active. So if the query is started
	// outside the transaction, it will use the regular db connection and wait
	// for the newly created transaction to finish, which will never happen.
	//
	// This is a bit of a leaky abstraction, which ideally should be improved
	// but for now one just has to be aware of the caveat.
	//
	// The `name` argument is only for debugging, so that any stuck transaction
	// can be more easily identified.
	protected async withTransaction<T>(fn: Function, name: string = ''): Promise<T> {
		const debugSteps = false;
		const debugTimeout = true;
		const timeoutMs = 10000;

		let txIndex = 0;

		const debugTimerId = debugTimeout ? setTimeout(() => {
			logger.error(`Transaction #${txIndex} did not complete:`, name);
			logger.error('Transaction stack:');
			logger.error(this.transactionHandler_.stackInfo);
		}, timeoutMs) : null;

		txIndex = await this.transactionHandler_.start(name);

		if (debugSteps) console.info('START', name, txIndex);

		let output: T = null;

		try {
			output = await fn();
		} catch (error) {
			if (debugSteps) console.info('ROLLBACK', name, txIndex);

			await this.transactionHandler_.rollback(txIndex);

			throw error;
		} finally {
			if (debugTimerId) clearTimeout(debugTimerId);
		}

		if (debugSteps) console.info('COMMIT', name, txIndex);

		await this.transactionHandler_.commit(txIndex);
		return output;
	}

	public async all(options: LoadOptions = {}): Promise<T[]> {
		const rows: any[] = await this.db(this.tableName).select(this.selectFields(options));
		return rows as T[];
	}

	public async allPaginated(pagination: Pagination, options: AllPaginatedOptions = {}): Promise<PaginatedResults<T>> {
		pagination = {
			...defaultPagination(),
			...pagination,
		};

		const itemCount = await this.count();

		let query = this
			.db(this.tableName)
			.select(this.selectFields(options));

		if (options.queryCallback) query = options.queryCallback(query);

		query
			.orderBy(pagination.order[0].by, pagination.order[0].dir)
			.offset((pagination.page - 1) * pagination.limit)
			.limit(pagination.limit);

		const items = (await query) as T[];

		return {
			items,
			page_count: Math.ceil(itemCount / pagination.limit),
			has_more: items.length >= pagination.limit,
		};
	}

	public async count(): Promise<number> {
		const r = await this
			.db(this.tableName)
			.count('*', { as: 'item_count' });
		return r[0].item_count;
	}

	public fromApiInput(object: T): T {
		const blackList = ['updated_time', 'created_time', 'owner_id'];
		const whiteList = Object.keys(databaseSchema[this.tableName]);
		const output: any = { ...object };

		for (const f in object) {
			if (blackList.includes(f)) delete output[f];
			if (!whiteList.includes(f)) delete output[f];
		}

		return output;
	}

	protected objectToApiOutput(object: T): T {
		return { ...object };
	}

	public toApiOutput(object: T | T[]): T | T[] {
		if (Array.isArray(object)) {
			return object.map(f => this.objectToApiOutput(f));
		} else {
			return this.objectToApiOutput(object);
		}
	}

	protected async validate(object: T, options: ValidateOptions = {}): Promise<T> {
		if (!options.isNew && !(object as WithUuid).id) throw new ErrorUnprocessableEntity('id is missing');
		return object;
	}

	protected async isNew(object: T, options: SaveOptions): Promise<boolean> {
		if (options.isNew === false) return false;
		if (options.isNew === true) return true;
		if ('id' in object && !(object as WithUuid).id) throw new Error('ID cannot be undefined or null');
		return !(object as WithUuid).id;
	}

	public async save(object: T, options: SaveOptions = {}): Promise<T> {
		if (!object) throw new Error('Object cannot be empty');
		const toSave = Object.assign({}, object);

		const isNew = await this.isNew(object, options);

		if (this.hasUuid() && isNew && !(toSave as WithUuid).id) {
			(toSave as WithUuid).id = this.uuidType() === UuidType.NanoId ? uuidgen() : dbuuid();
		}

		if (this.autoTimestampEnabled()) {
			const timestamp = Date.now();
			if (isNew) {
				(toSave as WithDates).created_time = timestamp;
			}
			(toSave as WithDates).updated_time = timestamp;
		}

		if (options.skipValidation !== true) object = await this.validate(object, { isNew: isNew, rules: options.validationRules ? options.validationRules : {} });

		await this.withTransaction(async () => {
			if (isNew) {
				await this.db(this.tableName).insert(toSave).queryContext(options.queryContext || {});
			} else {
				const objectId: string = (toSave as WithUuid).id;
				if (!objectId) throw new Error('Missing "id" property');
				delete (toSave as WithUuid).id;
				const updatedCount: number = await this.db(this.tableName).update(toSave).where({ id: objectId }).queryContext(options.queryContext || {});
				(toSave as WithUuid).id = objectId;

				// Sanity check:
				if (updatedCount !== 1) throw new ErrorBadRequest(`one row should have been updated, but ${updatedCount} row(s) were updated`);
			}
		}, 'BaseModel::save');

		return toSave;
	}

	public async loadByIds(ids: string[], options: LoadOptions = {}): Promise<T[]> {
		if (!ids.length) return [];
		ids = unique(ids);
		return this.db(this.tableName).select(options.fields || this.defaultFields).whereIn('id', ids);
	}

	public async setSavePoint(): Promise<SavePoint> {
		const name = `sp_${uuidgen()}`;
		await this.db.raw(`SAVEPOINT ${name}`);
		this.savePoints_.push(name);
		return name;
	}

	public async rollbackSavePoint(savePoint: SavePoint) {
		const last = this.savePoints_.pop();
		if (last !== savePoint) throw new Error('Rollback save point does not match');
		await this.db.raw(`ROLLBACK TO SAVEPOINT ${savePoint}`);
	}

	public async releaseSavePoint(savePoint: SavePoint) {
		const last = this.savePoints_.pop();
		if (last !== savePoint) throw new Error('Rollback save point does not match');
		await this.db.raw(`RELEASE SAVEPOINT ${savePoint}`);
	}

	public async exists(id: string): Promise<boolean> {
		const o = await this.load(id, { fields: ['id'] });
		return !!o;
	}

	public async load(id: Uuid | number, options: LoadOptions = {}): Promise<T> {
		if (!id) throw new Error('id cannot be empty');

		return this.db(this.tableName).select(options.fields || this.defaultFields).where({ id: id }).first();
	}

	public async delete(id: string | string[] | number | number[], options: DeleteOptions = {}): Promise<void> {
		if (!id) throw new Error('id cannot be empty');

		const ids = (typeof id === 'string' || typeof id === 'number') ? [id] : id;

		if (!ids.length) throw new Error('no id provided');

		await this.withTransaction(async () => {
			const query = this.db(this.tableName).where({ id: ids[0] });
			for (let i = 1; i < ids.length; i++) {
				await query.orWhere({ id: ids[i] });
			}

			const deletedCount = await query.del();
			if (!options.allowNoOp && deletedCount !== ids.length) throw new Error(`${ids.length} row(s) should have been deleted but ${deletedCount} row(s) were deleted. ID: ${id}`);
		}, 'BaseModel::delete');
	}

}<|MERGE_RESOLUTION|>--- conflicted
+++ resolved
@@ -10,11 +10,8 @@
 import Logger from '@joplin/lib/Logger';
 import dbuuid from '../utils/dbuuid';
 import { defaultPagination, PaginatedResults, Pagination } from './utils/pagination';
-<<<<<<< HEAD
 import { Knex } from 'knex';
-=======
 import { unique } from '../utils/array';
->>>>>>> f5f7981d
 
 const logger = Logger.create('BaseModel');
 
