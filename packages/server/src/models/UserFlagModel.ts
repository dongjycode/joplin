import { isUniqueConstraintError } from '../db';
import { User, UserFlag, UserFlagType, userFlagTypeToLabel, Uuid } from '../services/database/types';
import { formatDateTime } from '../utils/time';
import BaseModel from './BaseModel';

interface AddRemoveOptions {
	updateUser?: boolean;
}

function defaultAddRemoveOptions(): AddRemoveOptions {
	return {
		updateUser: true,
	};
}

export function userFlagToString(flag: UserFlag): string {
	return `${userFlagTypeToLabel(flag.type)} on ${formatDateTime(flag.created_time)}`;
}

export default class UserFlagModels extends BaseModel<UserFlag> {

	public get tableName(): string {
		return 'user_flags';
	}

	protected hasUuid(): boolean {
		return false;
	}

	public async add(userId: Uuid, type: UserFlagType, options: AddRemoveOptions = {}): Promise<void> {
		options = {
			...defaultAddRemoveOptions(),
			...options,
		};

		try {
			await this.save({
				user_id: userId,
				type,
			}, { queryContext: { uniqueConstraintErrorLoggingDisabled: true } });
		} catch (error) {
			if (!isUniqueConstraintError(error)) {
				throw error;
			}
		}

		if (options.updateUser) await this.updateUserFromFlags(userId);
	}

	public async remove(userId: Uuid, type: UserFlagType, options: AddRemoveOptions = null) {
		options = {
			...defaultAddRemoveOptions(),
			...options,
		};

		await this.db(this.tableName)
			.where('user_id', '=', userId)
			.where('type', '=', type)
			.delete();

		if (options.updateUser) await this.updateUserFromFlags(userId);
	}

	public async toggle(userId: Uuid, type: UserFlagType, apply: boolean, options: AddRemoveOptions = null) {
		if (apply) {
			await this.add(userId, type, options);
		} else {
			await this.remove(userId, type, options);
		}
	}

	public async addMulti(userId: Uuid, flagTypes: UserFlagType[]) {
		await this.withTransaction(async () => {
			for (const flagType of flagTypes) {
				await this.add(userId, flagType, { updateUser: false });
			}
			await this.updateUserFromFlags(userId);
		}, 'UserFlagModels::addMulti');
	}

	public async removeMulti(userId: Uuid, flagTypes: UserFlagType[]) {
		if (!flagTypes.length) return;

		await this.withTransaction(async () => {
			for (const flagType of flagTypes) {
				await this.remove(userId, flagType, { updateUser: false });
			}
			await this.updateUserFromFlags(userId);
		}, 'UserFlagModels::removeMulti');
	}

	// As a general rule the `enabled` and  `can_upload` properties should not
	// be set directly (except maybe in tests) - instead the appropriate user
	// flags should be set, and this function will derive the enabled/can_upload
	// properties from them.
	public async updateUserFromFlags(userId: Uuid) {
		const flags = await this.allByUserId(userId);
		const user = await this.models().user().load(userId, { fields: ['id', 'can_upload', 'enabled'] });

		const newProps: User = {
			can_upload: 1,
			enabled: 1,
		};

		const accountWithoutSubscriptionFlag = flags.find(f => f.type === UserFlagType.AccountWithoutSubscription);
		const accountOverLimitFlag = flags.find(f => f.type === UserFlagType.AccountOverLimit);
		const failedPaymentWarningFlag = flags.find(f => f.type === UserFlagType.FailedPaymentWarning);
		const failedPaymentFinalFlag = flags.find(f => f.type === UserFlagType.FailedPaymentFinal);
		const subscriptionCancelledFlag = flags.find(f => f.type === UserFlagType.SubscriptionCancelled);
		const manuallyDisabledFlag = flags.find(f => f.type === UserFlagType.ManuallyDisabled);
		const userDeletionInProgress = flags.find(f => f.type === UserFlagType.UserDeletionInProgress);
		const removedFromOrganization = flags.find(f => f.type === UserFlagType.RemovedFromOrganization);

		if (accountWithoutSubscriptionFlag) {
			newProps.can_upload = 0;
		}

		if (accountOverLimitFlag) {
			newProps.can_upload = 0;
		}

		if (failedPaymentWarningFlag) {
			newProps.can_upload = 0;
		}

		if (failedPaymentFinalFlag) {
			newProps.enabled = 0;
		}

		if (subscriptionCancelledFlag) {
			newProps.enabled = 0;
		}

		if (manuallyDisabledFlag) {
			newProps.enabled = 0;
		}

		if (userDeletionInProgress) {
			newProps.enabled = 0;
		}

<<<<<<< HEAD
		if (removedFromOrganization) {
			newProps.enabled = 0;
=======
		if (user.enabled !== newProps.enabled) {
			newProps.disabled_time = !newProps.enabled ? Date.now() : 0;
>>>>>>> e3c9bcbe
		}

		if (user.can_upload !== newProps.can_upload || user.enabled !== newProps.enabled) {
			await this.models().user().save({
				id: userId,
				...newProps,
			});
		}
	}

	public async byUserId(userId: Uuid, type: UserFlagType): Promise<UserFlag> {
		return this.db(this.tableName)
			.where('user_id', '=', userId)
			.where('type', '=', type)
			.first();
	}

	public async allByUserId(userId: Uuid): Promise<UserFlag[]> {
		return this.db(this.tableName).where('user_id', '=', userId);
	}

	public async deleteByUserId(userId: Uuid) {
		await this.db(this.tableName).where('user_id', '=', userId).delete();
	}

}<|MERGE_RESOLUTION|>--- conflicted
+++ resolved
@@ -139,13 +139,12 @@
 			newProps.enabled = 0;
 		}
 
-<<<<<<< HEAD
 		if (removedFromOrganization) {
 			newProps.enabled = 0;
-=======
+		}
+
 		if (user.enabled !== newProps.enabled) {
 			newProps.disabled_time = !newProps.enabled ? Date.now() : 0;
->>>>>>> e3c9bcbe
 		}
 
 		if (user.can_upload !== newProps.can_upload || user.enabled !== newProps.enabled) {
