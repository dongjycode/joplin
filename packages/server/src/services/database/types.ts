export type Uuid = string;

export enum ItemAddressingType {
	Id = 1,
	Path,
}

export enum NotificationLevel {
	Error = 5,
	Important = 10,
	Normal = 20,
}

export enum ItemType {
    Item = 1,
	UserItem = 2,
	User,
}

export enum EmailSender {
	NoReply = 1,
	Support = 2,
}

export enum ChangeType {
	Create = 1,
	Update = 2,
	Delete = 3,
}

export enum EventType {
	TaskStarted = 1,
	TaskCompleted = 2,
}

export enum BackupItemType {
	UserAccount = 1,
}

export enum UserFlagType {
	FailedPaymentWarning = 1,
	FailedPaymentFinal = 2,
	AccountOverLimit = 3,
	AccountWithoutSubscription = 4,
	SubscriptionCancelled = 5,
	ManuallyDisabled = 6,
	UserDeletionInProgress = 7,
	RemovedFromOrganization = 8,
}

export enum OrganizationUserInvitationStatus {
	None = 0,
	Sent = 1,
	Accepted = 2,
	Rejected = 3,
}

export const organizationUserInvitationStatusToLabel = (status: OrganizationUserInvitationStatus) => {
	const s: Record<OrganizationUserInvitationStatus, string> = {
		[OrganizationUserInvitationStatus.None]: 'None',
		[OrganizationUserInvitationStatus.Sent]: 'Sent',
		[OrganizationUserInvitationStatus.Accepted]: 'Accepted',
		[OrganizationUserInvitationStatus.Rejected]: 'Rejected',
	};

	if (!s[status]) throw new Error(`Unknown status: ${status}`);

	return s[status];
};

export function userFlagTypeToLabel(t: UserFlagType): string {
	const s: Record<UserFlagType, string> = {
		[UserFlagType.FailedPaymentWarning]: 'Failed Payment (Warning)',
		[UserFlagType.FailedPaymentFinal]: 'Failed Payment (Final)',
		[UserFlagType.AccountOverLimit]: 'Account Over Limit',
		[UserFlagType.AccountWithoutSubscription]: 'Account Without Subscription',
		[UserFlagType.SubscriptionCancelled]: 'Subscription Cancelled',
		[UserFlagType.ManuallyDisabled]: 'Manually Disabled',
		[UserFlagType.UserDeletionInProgress]: 'User deletion in progress',
		[UserFlagType.RemovedFromOrganization]: 'Removed from organization',
	};

	if (!s[t]) throw new Error(`Unknown flag type: ${t}`);

	return s[t];
}

export enum FileContentType {
	Any = 1,
	JoplinItem = 2,
}

export function changeTypeToString(t: ChangeType): string {
	if (t === ChangeType.Create) return 'create';
	if (t === ChangeType.Update) return 'update';
	if (t === ChangeType.Delete) return 'delete';
	throw new Error(`Unkown type: ${t}`);
}

export enum ShareType {
	Note = 1, // When a note is shared via a public link
	Folder = 3, // When a complete folder is shared with another Joplin Server user
}

export enum ShareUserStatus {
	Waiting = 0,
	Accepted = 1,
	Rejected = 2,
}

export interface WithDates {
	updated_time?: number;
	created_time?: number;
}

export interface WithCreatedDate {
	created_time?: number;
}

export interface WithUuid {
	id?: Uuid;
}

interface DatabaseTableColumn {
	type: string;
}

interface DatabaseTable {
	[key: string]: DatabaseTableColumn;
}

interface DatabaseTables {
	[key: string]: DatabaseTable;
}

// AUTO-GENERATED-TYPES
// Auto-generated using `yarn run generate-types`
export interface Session extends WithDates, WithUuid {
	user_id?: Uuid;
	auth_code?: string;
}

export interface File {
	id?: Uuid;
	owner_id?: Uuid;
	name?: string;
	content?: any;
	mime_type?: string;
	size?: number;
	is_directory?: number;
	is_root?: number;
	parent_id?: Uuid;
	updated_time?: string;
	created_time?: string;
	source_file_id?: Uuid;
	content_type?: number;
	content_id?: Uuid;
}

export interface ApiClient extends WithDates, WithUuid {
	name?: string;
	secret?: string;
}

export interface Notification extends WithDates, WithUuid {
	owner_id?: Uuid;
	level?: NotificationLevel;
	key?: string;
	message?: string;
	read?: number;
	canBeDismissed?: number;
}

export interface ShareUser extends WithDates, WithUuid {
	share_id?: Uuid;
	user_id?: Uuid;
	status?: ShareUserStatus;
	master_key?: string;
}

export interface UserItem extends WithDates {
	id?: number;
	user_id?: Uuid;
	item_id?: Uuid;
}

export interface ItemResource {
	id?: number;
	item_id?: Uuid;
	resource_id?: Uuid;
}

export interface KeyValue {
	id?: number;
	key?: string;
	type?: number;
	value?: string;
}

export interface Share extends WithDates, WithUuid {
	owner_id?: Uuid;
	item_id?: Uuid;
	type?: ShareType;
	folder_id?: Uuid;
	note_id?: Uuid;
	master_key_id?: Uuid;
}

export interface Change extends WithDates, WithUuid {
	counter?: number;
	item_type?: ItemType;
	item_id?: Uuid;
	item_name?: string;
	type?: ChangeType;
	previous_item?: string;
	user_id?: Uuid;
}

export interface Token extends WithDates {
	id?: number;
	value?: string;
	user_id?: Uuid;
}

export interface Subscription {
	id?: number;
	user_id?: Uuid;
	stripe_user_id?: Uuid;
	stripe_subscription_id?: Uuid;
	last_payment_time?: number;
	last_payment_failed_time?: number;
	updated_time?: string;
	created_time?: string;
	is_deleted?: number;
}

export interface User extends WithDates, WithUuid {
	email?: string;
	password?: string;
	full_name?: string;
	is_admin?: number;
	email_confirmed?: number;
	must_set_password?: number;
	account_type?: number;
	can_upload?: number;
	max_item_size?: number | null;
	can_share_folder?: number | null;
	can_share_note?: number | null;
	max_total_item_size?: number | null;
	total_item_size?: number;
	enabled?: number;
	disabled_time?: number;
}

export interface UserFlag extends WithDates {
	id?: number;
	user_id?: Uuid;
	type?: UserFlagType;
}

export interface Event extends WithUuid {
	counter?: number;
	type?: EventType;
	name?: string;
	created_time?: number;
}

export interface Storage {
	id?: number;
	connection_string?: string;
	updated_time?: string;
	created_time?: string;
}

export interface Item extends WithDates, WithUuid {
	name?: string;
	mime_type?: string;
	content?: Buffer;
	content_size?: number;
	jop_id?: Uuid;
	jop_parent_id?: Uuid;
	jop_share_id?: Uuid;
	jop_type?: number;
	jop_encryption_applied?: number;
	jop_updated_time?: number;
	owner_id?: Uuid;
	content_storage_id?: number;
}

export interface UserDeletion extends WithDates {
	id?: number;
	user_id?: Uuid;
	process_data?: number;
	process_account?: number;
	scheduled_time?: number;
	start_time?: number;
	end_time?: number;
	success?: number;
	error?: string;
}

<<<<<<< HEAD
export interface Organization extends WithUuid, WithDates {
	name?: string;
	owner_id?: Uuid;
	max_users?: number;
}

export interface OrganizationUser extends WithUuid, WithDates {
	organization_id?: Uuid;
	user_id?: Uuid;
	invitation_email?: string;
	invitation_status?: OrganizationUserInvitationStatus;
	is_admin?: number;
=======
export interface Email extends WithDates {
	id?: number;
	recipient_name?: string;
	recipient_email?: string;
	recipient_id?: Uuid;
	sender_id?: EmailSender;
	subject?: string;
	body?: string;
	sent_time?: number;
	sent_success?: number;
	error?: string;
	key?: string;
}

export interface BackupItem extends WithCreatedDate {
	id?: number;
	type?: number;
	key?: string;
	user_id?: Uuid;
	content?: Buffer;
>>>>>>> e3c9bcbe
}

export const databaseSchema: DatabaseTables = {
	sessions: {
		id: { type: 'string' },
		user_id: { type: 'string' },
		auth_code: { type: 'string' },
		updated_time: { type: 'string' },
		created_time: { type: 'string' },
	},
	files: {
		id: { type: 'string' },
		owner_id: { type: 'string' },
		name: { type: 'string' },
		content: { type: 'any' },
		mime_type: { type: 'string' },
		size: { type: 'number' },
		is_directory: { type: 'number' },
		is_root: { type: 'number' },
		parent_id: { type: 'string' },
		updated_time: { type: 'string' },
		created_time: { type: 'string' },
		source_file_id: { type: 'string' },
		content_type: { type: 'number' },
		content_id: { type: 'string' },
	},
	api_clients: {
		id: { type: 'string' },
		name: { type: 'string' },
		secret: { type: 'string' },
		updated_time: { type: 'string' },
		created_time: { type: 'string' },
	},
	notifications: {
		id: { type: 'string' },
		owner_id: { type: 'string' },
		level: { type: 'number' },
		key: { type: 'string' },
		message: { type: 'string' },
		read: { type: 'number' },
		canBeDismissed: { type: 'number' },
		updated_time: { type: 'string' },
		created_time: { type: 'string' },
	},
	share_users: {
		id: { type: 'string' },
		share_id: { type: 'string' },
		user_id: { type: 'string' },
		status: { type: 'number' },
		updated_time: { type: 'string' },
		created_time: { type: 'string' },
		master_key: { type: 'string' },
	},
	user_items: {
		id: { type: 'number' },
		user_id: { type: 'string' },
		item_id: { type: 'string' },
		updated_time: { type: 'string' },
		created_time: { type: 'string' },
	},
	item_resources: {
		id: { type: 'number' },
		item_id: { type: 'string' },
		resource_id: { type: 'string' },
	},
	key_values: {
		id: { type: 'number' },
		key: { type: 'string' },
		type: { type: 'number' },
		value: { type: 'string' },
	},
	shares: {
		id: { type: 'string' },
		owner_id: { type: 'string' },
		item_id: { type: 'string' },
		type: { type: 'number' },
		updated_time: { type: 'string' },
		created_time: { type: 'string' },
		folder_id: { type: 'string' },
		note_id: { type: 'string' },
		master_key_id: { type: 'string' },
	},
	changes: {
		counter: { type: 'number' },
		id: { type: 'string' },
		item_type: { type: 'number' },
		item_id: { type: 'string' },
		item_name: { type: 'string' },
		type: { type: 'number' },
		updated_time: { type: 'string' },
		created_time: { type: 'string' },
		previous_item: { type: 'string' },
		user_id: { type: 'string' },
	},
	tokens: {
		id: { type: 'number' },
		value: { type: 'string' },
		user_id: { type: 'string' },
		updated_time: { type: 'string' },
		created_time: { type: 'string' },
	},
	subscriptions: {
		id: { type: 'number' },
		user_id: { type: 'string' },
		stripe_user_id: { type: 'string' },
		stripe_subscription_id: { type: 'string' },
		last_payment_time: { type: 'string' },
		last_payment_failed_time: { type: 'string' },
		updated_time: { type: 'string' },
		created_time: { type: 'string' },
		is_deleted: { type: 'number' },
	},
	users: {
		id: { type: 'string' },
		email: { type: 'string' },
		password: { type: 'string' },
		full_name: { type: 'string' },
		is_admin: { type: 'number' },
		updated_time: { type: 'string' },
		created_time: { type: 'string' },
		email_confirmed: { type: 'number' },
		must_set_password: { type: 'number' },
		account_type: { type: 'number' },
		can_upload: { type: 'number' },
		max_item_size: { type: 'number' },
		can_share_folder: { type: 'number' },
		can_share_note: { type: 'number' },
		max_total_item_size: { type: 'string' },
		total_item_size: { type: 'string' },
		enabled: { type: 'number' },
		disabled_time: { type: 'string' },
	},
	user_flags: {
		id: { type: 'number' },
		user_id: { type: 'string' },
		type: { type: 'number' },
		updated_time: { type: 'string' },
		created_time: { type: 'string' },
	},
	events: {
		id: { type: 'string' },
		counter: { type: 'number' },
		type: { type: 'number' },
		name: { type: 'string' },
		created_time: { type: 'string' },
	},
	storages: {
		id: { type: 'number' },
		connection_string: { type: 'string' },
		updated_time: { type: 'string' },
		created_time: { type: 'string' },
	},
	items: {
		id: { type: 'string' },
		name: { type: 'string' },
		mime_type: { type: 'string' },
		updated_time: { type: 'string' },
		created_time: { type: 'string' },
		content: { type: 'any' },
		content_size: { type: 'number' },
		jop_id: { type: 'string' },
		jop_parent_id: { type: 'string' },
		jop_share_id: { type: 'string' },
		jop_type: { type: 'number' },
		jop_encryption_applied: { type: 'number' },
		jop_updated_time: { type: 'string' },
		owner_id: { type: 'string' },
		content_storage_id: { type: 'number' },
	},
	user_deletions: {
		id: { type: 'number' },
		user_id: { type: 'string' },
		process_data: { type: 'number' },
		process_account: { type: 'number' },
		scheduled_time: { type: 'string' },
		start_time: { type: 'string' },
		end_time: { type: 'string' },
		success: { type: 'number' },
		error: { type: 'string' },
		updated_time: { type: 'string' },
		created_time: { type: 'string' },
	},
<<<<<<< HEAD
	organizations: {
		id: { type: 'string' },
		name: { type: 'string' },
		owner_id: { type: 'string' },
		max_users: { type: 'number' },
		updated_time: { type: 'string' },
		created_time: { type: 'string' },
	},
	organization_users: {
		id: { type: 'string' },
		organization_id: { type: 'string' },
		user_id: { type: 'string' },
		invitation_email: { type: 'string' },
		invitation_status: { type: 'number' },
		is_admin: { type: 'number' },
		updated_time: { type: 'string' },
=======
	emails: {
		id: { type: 'number' },
		recipient_name: { type: 'string' },
		recipient_email: { type: 'string' },
		recipient_id: { type: 'string' },
		sender_id: { type: 'number' },
		subject: { type: 'string' },
		body: { type: 'string' },
		sent_time: { type: 'string' },
		sent_success: { type: 'number' },
		error: { type: 'string' },
		updated_time: { type: 'string' },
		created_time: { type: 'string' },
		key: { type: 'string' },
	},
	backup_items: {
		id: { type: 'number' },
		type: { type: 'number' },
		key: { type: 'string' },
		user_id: { type: 'string' },
		content: { type: 'any' },
>>>>>>> e3c9bcbe
		created_time: { type: 'string' },
	},
};
// AUTO-GENERATED-TYPES<|MERGE_RESOLUTION|>--- conflicted
+++ resolved
@@ -299,7 +299,6 @@
 	error?: string;
 }
 
-<<<<<<< HEAD
 export interface Organization extends WithUuid, WithDates {
 	name?: string;
 	owner_id?: Uuid;
@@ -312,7 +311,8 @@
 	invitation_email?: string;
 	invitation_status?: OrganizationUserInvitationStatus;
 	is_admin?: number;
-=======
+}
+
 export interface Email extends WithDates {
 	id?: number;
 	recipient_name?: string;
@@ -333,7 +333,6 @@
 	key?: string;
 	user_id?: Uuid;
 	content?: Buffer;
->>>>>>> e3c9bcbe
 }
 
 export const databaseSchema: DatabaseTables = {
@@ -516,7 +515,6 @@
 		updated_time: { type: 'string' },
 		created_time: { type: 'string' },
 	},
-<<<<<<< HEAD
 	organizations: {
 		id: { type: 'string' },
 		name: { type: 'string' },
@@ -533,7 +531,8 @@
 		invitation_status: { type: 'number' },
 		is_admin: { type: 'number' },
 		updated_time: { type: 'string' },
-=======
+		created_time: { type: 'string' },
+	},
 	emails: {
 		id: { type: 'number' },
 		recipient_name: { type: 'string' },
@@ -555,7 +554,6 @@
 		key: { type: 'string' },
 		user_id: { type: 'string' },
 		content: { type: 'any' },
->>>>>>> e3c9bcbe
 		created_time: { type: 'string' },
 	},
 };
