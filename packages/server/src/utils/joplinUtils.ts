import JoplinDatabase from '@joplin/lib/JoplinDatabase';
import BaseModel, { ModelType } from '@joplin/lib/BaseModel';
import BaseItem from '@joplin/lib/models/BaseItem';
import Note from '@joplin/lib/models/Note';
import Folder from '@joplin/lib/models/Folder';
import Resource from '@joplin/lib/models/Resource';
import NoteTag from '@joplin/lib/models/NoteTag';
import Tag from '@joplin/lib/models/Tag';
import MasterKey from '@joplin/lib/models/MasterKey';
import Revision from '@joplin/lib/models/Revision';
import { Config } from './types';
import * as fs from 'fs-extra';
import { Item, Share, Uuid } from '../services/database/types';
import ItemModel from '../models/ItemModel';
import { NoteEntity } from '@joplin/lib/services/database/types';
import { formatDateTime } from './time';
<<<<<<< HEAD
import { ErrorBadRequest, ErrorNotFound } from './errors';
=======
import { ErrorBadRequest, ErrorForbidden, ErrorNotFound } from './errors';
>>>>>>> f99b8dfd
import { MarkupToHtml } from '@joplin/renderer';
import { OptionsResourceModel, RenderResult } from '@joplin/renderer/MarkupToHtml';
import { isValidHeaderIdentifier } from '@joplin/lib/services/e2ee/EncryptionService';
import { themeStyle } from '@joplin/lib/theme';
import Setting from '@joplin/lib/models/Setting';
import { Models } from '../models/factory';
import MustacheService from '../services/MustacheService';
import Logger from '@joplin/lib/Logger';
import config from '../config';
<<<<<<< HEAD
import EncryptionService from '@joplin/lib/services/e2ee/EncryptionService';
import personalizedUserContentBaseUrl from '@joplin/lib/services/joplinServer/personalizedUserContentBaseUrl';
=======
import { TreeItem } from '../models/ItemResourceModel';
const { substrWithEllipsis } = require('@joplin/lib/string-utils');
>>>>>>> f99b8dfd

const { DatabaseDriverNode } = require('@joplin/lib/database-driver-node.js');
const { substrWithEllipsis } = require('@joplin/lib/string-utils');
const logger = Logger.create('JoplinUtils');

export interface FileViewerResponse {
	body: any;
	mime: string;
	size: number;
	filename: string;
}

interface ResourceInfo {
	localState: any;
	item: any;
}

interface LinkedItemInfo {
	item: any;
	file: File;
}

type LinkedItemInfos = Record<Uuid, LinkedItemInfo>;

type ResourceInfos = Record<Uuid, ResourceInfo>;

const pluginAssetRootDir_ = require('path').resolve(__dirname, '../..', 'node_modules/@joplin/renderer/assets');

let db_: JoplinDatabase = null;
let models_: Models = null;
let mustache_: MustacheService = null;
let baseUrl_: string = null;

export const resourceDirName = '.resource';

export async function initializeJoplinUtils(config: Config, models: Models, mustache: MustacheService) {
	models_ = models;
	baseUrl_ = config.baseUrl;
	mustache_ = mustache;

	const filePath = `${config.tempDir}/joplin.sqlite`;
	await fs.remove(filePath);

	db_ = new JoplinDatabase(new DatabaseDriverNode());
	// db_.setLogger(logger as Logger);
	await db_.open({ name: filePath });

	BaseModel.setDb(db_);

	// Only load the classes that will be needed to render the notes and
	// resources.
	BaseItem.loadClass('Folder', Folder);
	BaseItem.loadClass('Note', Note);
	BaseItem.loadClass('Resource', Resource);
	BaseItem.loadClass('Tag', Tag);
	BaseItem.loadClass('NoteTag', NoteTag);
	BaseItem.loadClass('MasterKey', MasterKey);
	BaseItem.loadClass('Revision', Revision);
}

export function linkedResourceIds(body: string): string[] {
	return Note.linkedItemIds(body);
}

export function isJoplinItemName(name: string): boolean {
	return !!name.match(/^[0-9a-zA-Z]{32}\.md$/);
}

export async function unserializeJoplinItem(body: string): Promise<any> {
	return BaseItem.unserialize(body);
}

export async function serializeJoplinItem(item: any): Promise<string> {
	const ModelClass = BaseItem.itemClass(item);
	return ModelClass.serialize(item);
}

export function resourceBlobPath(resourceId: string): string {
	return `${resourceDirName}/${resourceId}`;
}

export function isJoplinResourceBlobPath(path: string): boolean {
	return path.indexOf(resourceDirName) === 0;
}

export async function localFileFromUrl(url: string): Promise<string> {
	const cssPluginAssets = 'css/pluginAssets/';
	const jsPluginAssets = 'js/pluginAssets/';
	if (url.indexOf(cssPluginAssets) === 0) return `${pluginAssetRootDir_}/${url.substr(cssPluginAssets.length)}`;
	if (url.indexOf(jsPluginAssets) === 0) return `${pluginAssetRootDir_}/${url.substr(jsPluginAssets.length)}`;
	return null;
}

async function getResourceInfos(linkedItemInfos: LinkedItemInfos): Promise<ResourceInfos> {
	const output: Record<string, any> = {};

	for (const itemId of Object.keys(linkedItemInfos)) {
		const info = linkedItemInfos[itemId];

		if (info.item.type_ !== ModelType.Resource) continue;

		output[info.item.id] = {
			item: info.item,
			localState: {
				fetch_status: Resource.FETCH_STATUS_DONE,
			},
		};
	}

	return output;
}

async function noteLinkedItemInfos(userId: Uuid, itemModel: ItemModel, noteBody: string): Promise<LinkedItemInfos> {
	const jopIds = await Note.linkedItemIds(noteBody);
	const output: LinkedItemInfos = {};

	for (const jopId of jopIds) {
		const item = await itemModel.loadByJopId(userId, jopId, { fields: ['*'], withContent: true });
		if (!item) continue;

		output[jopId] = {
			item: itemModel.itemToJoplinItem(item),
			file: null,
		};
	}

	return output;
}

async function renderResource(userId: string, resourceId: string, item: Item, content: Buffer): Promise<FileViewerResponse> {
	// The item passed to this function is the resource blob, which is
	// sufficient to download the resource. However, if we want a more user
	// friendly download, we need to know the resource original name and mime
	// type. So below, we try to get that information.
	let jopItem: any = null;

	try {
		const resourceItem = await models_.item().loadByJopId(userId, resourceId);
		jopItem = await models_.item().loadAsJoplinItem(resourceItem.id);
	} catch (error) {
		logger.error(`Could not load Joplin item ${resourceId} associated with item: ${item.id}`);
	}

	return {
		body: content,
		mime: jopItem ? jopItem.mime : item.mime_type,
		size: content ? content.byteLength : 0,
		filename: jopItem ? jopItem.title : '',
	};
}

async function renderNote(share: Share, note: NoteEntity, resourceInfos: ResourceInfos, linkedItemInfos: LinkedItemInfos): Promise<FileViewerResponse> {
	const markupToHtml = new MarkupToHtml({
		ResourceModel: Resource as OptionsResourceModel,
	});

	const renderOptions: any = {
		resources: resourceInfos,

		itemIdToUrl: (itemId: Uuid) => {
			if (!linkedItemInfos[itemId]) return '#';

			const item = linkedItemInfos[itemId].item;
			if (!item) throw new Error(`No such item in this note: ${itemId}`);

			if (item.type_ === ModelType.Note) {
				return `${models_.share().shareUrl(share.owner_id, share.id)}?note_id=${item.id}&t=${item.updated_time}`;
			} else if (item.type_ === ModelType.Resource) {
				return `${models_.share().shareUrl(share.owner_id, share.id)}?resource_id=${item.id}&t=${item.updated_time}`;
			} else {
				// In theory, there can only be links to notes or resources. But
				// in practice nothing's stopping a plugin for example to create
				// a link to a folder. In this case, we don't want to throw an
				// exception as that would break rendering. Instead we just
				// disable the link.
				// https://github.com/laurent22/joplin/issues/6531
				logger.warn(`Unsupported type in share ${share.id}. Item: ${itemId}`);
				return '#';
			}
		},

		// Switch-off the media players because there's no option to toggle
		// them on and off.
		audioPlayerEnabled: false,
		videoPlayerEnabled: false,
		pdfViewerEnabled: false,
		checkboxDisabled: true,

		linkRenderingType: 2,
	};

	let result: RenderResult = null;
	let noteTitle: string = note.title;

	if (note.encryption_applied) {
		const encryptionService = new EncryptionService();
		const header = await encryptionService.decodeHeaderString(note.encryption_cipher_text);
		const masterKey = await models_.user().masterKeyById(share.owner_id, header.masterKeyId);
		const userContentBaseUrl = personalizedUserContentBaseUrl(share.owner_id, config().baseUrl, config().userContentBaseUrl);

		result = {
			cssStrings: [],
			html: `<script>
				if (!window.__joplin) window.__joplin = {};
				window.__joplin.getResourceTemplateUrl = ${JSON.stringify(`${userContentBaseUrl}/shares/SHARE_ID?resource_id=RESOURCE_ID&resource_metadata=RESOURCE_METADATA`)},
				window.__joplin.note = {
					ciphertext: ${JSON.stringify(note.encryption_cipher_text)},
					masterKey: ${JSON.stringify(masterKey)},
				};
			</script>`,
			pluginAssets: [],
		};

		noteTitle = '🔑';
	} else {
		result = await markupToHtml.render(note.markup_language, note.body, themeStyle(Setting.THEME_LIGHT), renderOptions);
	}

	const bodyHtml = await mustache_.renderView({
		cssFiles: ['items/note'],
		jsFiles: [
			'items/note',
			'bundle_e2ee',
		],
		name: 'note',
		title: `${substrWithEllipsis(noteTitle, 0, 100)} - ${config().appName}`,
		titleOverride: true,
		path: 'index/items/note',
		content: {
			note: {
				...note,
				bodyHtml: result.html,
				updatedDateTime: formatDateTime(note.updated_time),
			},
			cssStrings: result.cssStrings.join('\n'),
			assetsJs: `
				const joplinNoteViewer = {
					pluginAssets: ${JSON.stringify(result.pluginAssets)},
					appBaseUrl: ${JSON.stringify(baseUrl_)},
				};
			`,
		},
	}, { prefersDarkEnabled: false });

	return {
		body: bodyHtml,
		mime: 'text/html',
		size: Buffer.byteLength(bodyHtml, 'utf-8'),
		filename: '',
	};
}

export function itemIsEncrypted(item: Item): boolean {
	if ('jop_encryption_applied' in item) return !!item.jop_encryption_applied;
	if (!('content' in item)) throw new Error('Cannot check encryption - item is missing both "content" and "jop_encryption_applied" property');
	const header = item.content.toString('utf8', 0, 5);
	return isValidHeaderIdentifier(header);
}

<<<<<<< HEAD
interface RenderItemQuery {
	resource_id?: string;
	resource_metadata?: string;
}

export async function renderItem(userId: Uuid, item: Item, share: Share, query: RenderItemQuery): Promise<FileViewerResponse> {
	const rootNote: NoteEntity = models_.item().itemToJoplinItem(item);
	const linkedItemInfos: LinkedItemInfos = await noteLinkedItemInfos(userId, models_.item(), rootNote);
	const resourceInfos = await getResourceInfos(linkedItemInfos);
=======
const findParentNote = async (itemTree: TreeItem, resourceId: string) => {
	const find_ = (parentItem: TreeItem, currentTreeItems: TreeItem[], resourceId: string): TreeItem => {
		for (const it of currentTreeItems) {
			if (it.resource_id === resourceId) return parentItem;
			const child = find_(it, it.children, resourceId);
			if (child) return it;
		}
		return null;
	};

	const result = find_(itemTree, itemTree.children, resourceId);
	if (!result) throw new ErrorBadRequest(`Cannot find parent of ${resourceId}`);
>>>>>>> f99b8dfd

	const item = await models_.item().loadWithContent(result.item_id);
	if (!item) throw new ErrorNotFound(`Cannot load item with ID ${result.item_id}`);

	return models_.item().itemToJoplinItem(item);
};

const isInTree = (itemTree: TreeItem, jopId: string) => {
	if (itemTree.resource_id === jopId) return true;
	for (const child of itemTree.children) {
		if (child.resource_id === jopId) return true;
		const found = isInTree(child, jopId);
		if (found) return true;
	}
	return false;
};

interface RenderItemQuery {
	resource_id?: string;
	note_id?: string;
}

// "item" is always the item associated with the share (the "root item"). It may
// be different from the item that will eventually get rendered - for example
// for resources or linked notes.
export async function renderItem(userId: Uuid, item: Item, share: Share, query: RenderItemQuery): Promise<FileViewerResponse> {
	interface FileToRender {
		item: Item;
		content: any;
		jopItemId: string;
	}

	const rootNote: NoteEntity = models_.item().itemToJoplinItem(item);
	const itemTree = await models_.itemResource().itemTree(item.id, rootNote.id);

	let linkedItemInfos: LinkedItemInfos = {};
	let resourceInfos: ResourceInfos = {};
	let fileToRender: FileToRender;
	let itemToRender: any = null;

	let itemToRenderType: ModelType = item.jop_type;

	if (query.resource_id) {
<<<<<<< HEAD
		const resourceMetadataOnly = query.resource_metadata === '1';
		if (resourceMetadataOnly) {
			const resourceItem = await models_.item().loadByJopId(userId, query.resource_id, { fields: ['*'] });
			if (!resourceItem) throw new ErrorNotFound(`No such resource: ${query.resource_id}`);
			if (!resourceItem.jop_encryption_applied) throw new ErrorBadRequest('Not supported');
			const asJoplinItem = JSON.stringify(models_.item().itemToJoplinItem(resourceItem));
			return {
				body: asJoplinItem,
				filename: '',
				mime: 'text/json',
				size: Buffer.byteLength(asJoplinItem),
			};
		}

		const resourceItem = await models_.item().loadByName(userId, resourceBlobPath(query.resource_id), { fields: ['*'], withContent: !resourceMetadataOnly });
		if (!resourceItem) throw new ErrorNotFound(`No such resource: ${query.resource_id}`);

		fileToRender.item = resourceItem;
		fileToRender.content = resourceItem.content;
		fileToRender.jopItemId = query.resource_id;
		itemToRenderType = ModelType.Resource;
	}

	// If the item is encrypted we cannot know if the resource is part of the
	// note or not so we skip this check. But this is fine because access
	// control is done via the password.
	if (fileToRender.item !== item && !linkedItemInfos[fileToRender.jopItemId] && !item.jop_encryption_applied) {
		throw new ErrorNotFound(`Item "${fileToRender.jopItemId}" does not belong to this note`);
	}

	if (itemToRenderType === ModelType.Resource) {
=======
		// ------------------------------------------------------------------------------------------
		// Render a resource that is attached to a note
		// ------------------------------------------------------------------------------------------

		const resourceItem = await models_.item().loadByName(userId, resourceBlobPath(query.resource_id), { fields: ['*'], withContent: true });
		if (!resourceItem) throw new ErrorNotFound(`No such resource: ${query.resource_id}`);

		fileToRender = {
			item: resourceItem,
			content: resourceItem.content,
			jopItemId: query.resource_id,
		};

		const parentNote = await findParentNote(itemTree, fileToRender.jopItemId);
		linkedItemInfos = await noteLinkedItemInfos(userId, models_.item(), parentNote.body);
		itemToRender = linkedItemInfos[fileToRender.jopItemId].item;
	} else if (query.note_id) {
		// ------------------------------------------------------------------------------------------
		// Render a linked note
		// ------------------------------------------------------------------------------------------


		if (!share.recursive) throw new ErrorForbidden('This linked note has not been published');

		const noteItem = await models_.item().loadByName(userId, `${query.note_id}.md`, { fields: ['*'], withContent: true });
		if (!noteItem) throw new ErrorNotFound(`No such note: ${query.note_id}`);

		fileToRender = {
			item: noteItem,
			content: noteItem.content,
			jopItemId: query.note_id,
		};

		linkedItemInfos = await noteLinkedItemInfos(userId, models_.item(), noteItem.content.toString());
		resourceInfos = await getResourceInfos(linkedItemInfos);
		itemToRender = models_.item().itemToJoplinItem(noteItem);
	} else {
		// ------------------------------------------------------------------------------------------
		// Render the root note
		// ------------------------------------------------------------------------------------------

		fileToRender = {
			item: item,
			content: null as any,
			jopItemId: rootNote.id,
		};

		linkedItemInfos = await noteLinkedItemInfos(userId, models_.item(), rootNote.body);
		resourceInfos = await getResourceInfos(linkedItemInfos);
		itemToRender = rootNote;
	}

	if (!itemToRender) throw new ErrorNotFound(`Cannot render item: ${item.id}: ${JSON.stringify(query)}`);

	// Verify that the item we're going to render is indeed part of the item
	// tree (i.e. it is either the root note, or one of the ancestor is the root
	// note). This is for security reason - otherwise it would be possible to
	// display any note by setting note_id to an arbitrary ID.
	if (!isInTree(itemTree, fileToRender.jopItemId)) {
		throw new ErrorNotFound(`Item "${fileToRender.jopItemId}" does not belong to this share`);
	}

	const itemType: ModelType = itemToRender.type_;

	if (itemType === ModelType.Resource) {
>>>>>>> f99b8dfd
		return renderResource(userId, fileToRender.jopItemId, fileToRender.item, fileToRender.content);
	} else if (itemToRenderType === ModelType.Note) {
		const itemToRender = fileToRender.item === item ? rootNote : linkedItemInfos[fileToRender.jopItemId].item;
		return renderNote(share, itemToRender, resourceInfos, linkedItemInfos);
	} else {
		throw new Error(`Cannot render item with type "${itemToRenderType}"`);
	}
}<|MERGE_RESOLUTION|>--- conflicted
+++ resolved
@@ -14,11 +14,7 @@
 import ItemModel from '../models/ItemModel';
 import { NoteEntity } from '@joplin/lib/services/database/types';
 import { formatDateTime } from './time';
-<<<<<<< HEAD
-import { ErrorBadRequest, ErrorNotFound } from './errors';
-=======
 import { ErrorBadRequest, ErrorForbidden, ErrorNotFound } from './errors';
->>>>>>> f99b8dfd
 import { MarkupToHtml } from '@joplin/renderer';
 import { OptionsResourceModel, RenderResult } from '@joplin/renderer/MarkupToHtml';
 import { isValidHeaderIdentifier } from '@joplin/lib/services/e2ee/EncryptionService';
@@ -28,16 +24,11 @@
 import MustacheService from '../services/MustacheService';
 import Logger from '@joplin/lib/Logger';
 import config from '../config';
-<<<<<<< HEAD
 import EncryptionService from '@joplin/lib/services/e2ee/EncryptionService';
 import personalizedUserContentBaseUrl from '@joplin/lib/services/joplinServer/personalizedUserContentBaseUrl';
-=======
 import { TreeItem } from '../models/ItemResourceModel';
 const { substrWithEllipsis } = require('@joplin/lib/string-utils');
->>>>>>> f99b8dfd
-
 const { DatabaseDriverNode } = require('@joplin/lib/database-driver-node.js');
-const { substrWithEllipsis } = require('@joplin/lib/string-utils');
 const logger = Logger.create('JoplinUtils');
 
 export interface FileViewerResponse {
@@ -294,17 +285,6 @@
 	return isValidHeaderIdentifier(header);
 }
 
-<<<<<<< HEAD
-interface RenderItemQuery {
-	resource_id?: string;
-	resource_metadata?: string;
-}
-
-export async function renderItem(userId: Uuid, item: Item, share: Share, query: RenderItemQuery): Promise<FileViewerResponse> {
-	const rootNote: NoteEntity = models_.item().itemToJoplinItem(item);
-	const linkedItemInfos: LinkedItemInfos = await noteLinkedItemInfos(userId, models_.item(), rootNote);
-	const resourceInfos = await getResourceInfos(linkedItemInfos);
-=======
 const findParentNote = async (itemTree: TreeItem, resourceId: string) => {
 	const find_ = (parentItem: TreeItem, currentTreeItems: TreeItem[], resourceId: string): TreeItem => {
 		for (const it of currentTreeItems) {
@@ -317,7 +297,6 @@
 
 	const result = find_(itemTree, itemTree.children, resourceId);
 	if (!result) throw new ErrorBadRequest(`Cannot find parent of ${resourceId}`);
->>>>>>> f99b8dfd
 
 	const item = await models_.item().loadWithContent(result.item_id);
 	if (!item) throw new ErrorNotFound(`Cannot load item with ID ${result.item_id}`);
@@ -338,6 +317,7 @@
 interface RenderItemQuery {
 	resource_id?: string;
 	note_id?: string;
+	resource_metadata?: string;
 }
 
 // "item" is always the item associated with the share (the "root item"). It may
@@ -361,7 +341,6 @@
 	let itemToRenderType: ModelType = item.jop_type;
 
 	if (query.resource_id) {
-<<<<<<< HEAD
 		const resourceMetadataOnly = query.resource_metadata === '1';
 		if (resourceMetadataOnly) {
 			const resourceItem = await models_.item().loadByJopId(userId, query.resource_id, { fields: ['*'] });
@@ -393,7 +372,6 @@
 	}
 
 	if (itemToRenderType === ModelType.Resource) {
-=======
 		// ------------------------------------------------------------------------------------------
 		// Render a resource that is attached to a note
 		// ------------------------------------------------------------------------------------------
@@ -459,7 +437,6 @@
 	const itemType: ModelType = itemToRender.type_;
 
 	if (itemType === ModelType.Resource) {
->>>>>>> f99b8dfd
 		return renderResource(userId, fileToRender.jopItemId, fileToRender.item, fileToRender.content);
 	} else if (itemToRenderType === ModelType.Note) {
 		const itemToRender = fileToRender.item === item ? rootNote : linkedItemInfos[fileToRender.jopItemId].item;
