--- conflicted
+++ resolved
@@ -19,9 +19,7 @@
 import { credentialFile } from './utils/testing/testUtils';
 import apiVersionHandler from './middleware/apiVersionHandler';
 import clickJackingHandler from './middleware/clickJackingHandler';
-<<<<<<< HEAD
 import ContentDriverDatabase from './models/itemModel/ContentDriverDatabase';
-=======
 import deleteOldChanges from './commands/deleteOldChanges';
 import newModelFactory from './models/factory';
 import deleteOldChanges90 from './commands/deleteOldChanges90';
@@ -42,7 +40,6 @@
 }
 
 const argv: Argv = yargsArgv as any;
->>>>>>> 0ada1dfb
 
 const nodeSqlite = require('sqlite3');
 const cors = require('@koa/cors');
@@ -256,7 +253,9 @@
 		//
 		// Also should use yargs command system.
 		const connectionCheck = await waitForConnection(config().database);
-		const models = newModelFactory(connectionCheck.connection, config());
+		const models = newModelFactory(connectionCheck.connection, config(), {
+			contentDriver: new ContentDriverDatabase({ dbClientType: clientType(connectionCheck.connection) }),
+		});
 
 		if (argv.deleteOldChanges90) {
 			await deleteOldChanges90({ models });
