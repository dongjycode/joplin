import LockHandler, { LockType } from './LockHandler';
import { Dirnames } from './utils/types';
import BaseService from '../BaseService';
import migration1 from './migrations/1';
import migration2 from './migrations/2';
import migration3 from './migrations/3';
import Setting from '../../models/Setting';
import JoplinError from '../../JoplinError';
import { FileApi } from '../../file-api';
import JoplinDatabase from '../../JoplinDatabase';
const { sprintf } = require('sprintf-js');

export type MigrationFunction = (api: FileApi, db: JoplinDatabase)=> Promise<void>;

// To add a new migration:
// - Add the migration logic in ./migrations/VERSION_NUM.js
// - Add the file to the array below.
// - Set Setting.syncVersion to VERSION_NUM in models/Setting.js
// - Add tests in synchronizer_migrationHandler
const migrations: MigrationFunction[] = [
	null,
	migration1,
	migration2,
	migration3,
];

<<<<<<< HEAD
=======
import Setting from '../../models/Setting';
const { sprintf } = require('sprintf-js');
import JoplinError from '../../JoplinError';
import { FileApi } from '../../file-api';

>>>>>>> c3f10d31
interface SyncTargetInfo {
	version: number;
}

export default class MigrationHandler extends BaseService {

	private api_: FileApi = null;
	private lockHandler_: LockHandler = null;
	private clientType_: string;
	private clientId_: string;
	private db_: JoplinDatabase;

<<<<<<< HEAD
	public constructor(api: FileApi, db: JoplinDatabase, lockHandler: LockHandler, clientType: string, clientId: string) {
=======
	constructor(api: FileApi, lockHandler: LockHandler, clientType: string, clientId: string) {
>>>>>>> c3f10d31
		super();
		this.api_ = api;
		this.db_ = db;
		this.lockHandler_ = lockHandler;
		this.clientType_ = clientType;
		this.clientId_ = clientId;
	}

	public async fetchSyncTargetInfo(): Promise<SyncTargetInfo> {
		const syncTargetInfoText = await this.api_.get('info.json');

		// Returns version 0 if the sync target is empty
		let output: SyncTargetInfo = { version: 0 };

		if (syncTargetInfoText) {
			output = JSON.parse(syncTargetInfoText);
			if (!output.version) throw new Error('Missing "version" field in info.json');
		} else {
			const oldVersion = await this.api_.get('.sync/version.txt');
			if (oldVersion) output = { version: 1 };
		}

		return output;
	}

	private serializeSyncTargetInfo(info: SyncTargetInfo) {
		return JSON.stringify(info);
	}

	async checkCanSync(): Promise<SyncTargetInfo> {
		const supportedSyncTargetVersion = Setting.value('syncVersion');
		const syncTargetInfo = await this.fetchSyncTargetInfo();

		if (syncTargetInfo.version) {
			if (syncTargetInfo.version > supportedSyncTargetVersion) {
				throw new JoplinError(sprintf('Sync version of the target (%d) is greater than the version supported by the client (%d). Please upgrade your client.', syncTargetInfo.version, supportedSyncTargetVersion), 'outdatedClient');
			} else if (syncTargetInfo.version < supportedSyncTargetVersion) {
				throw new JoplinError(sprintf('Sync version of the target (%d) is lower than the version supported by the client (%d). Please upgrade the sync target.', syncTargetInfo.version, supportedSyncTargetVersion), 'outdatedSyncTarget');
			}
		}

		return syncTargetInfo;
	}

	async upgrade(targetVersion: number = 0) {
		const supportedSyncTargetVersion = Setting.value('syncVersion');
		const syncTargetInfo = await this.fetchSyncTargetInfo();

		if (syncTargetInfo.version > supportedSyncTargetVersion) {
			throw new JoplinError(sprintf('Sync version of the target (%d) is greater than the version supported by the client (%d). Please upgrade your client.', syncTargetInfo.version, supportedSyncTargetVersion), 'outdatedClient');
		}

		// if (supportedSyncTargetVersion !== migrations.length - 1) {
		// 	// Sanity check - it means a migration has been added by syncVersion has not be incremented or vice-versa,
		// 	// so abort as it can cause strange issues.
		// 	throw new JoplinError('Application error: mismatch between max supported sync version and max migration number: ' + supportedSyncTargetVersion + ' / ' + (migrations.length - 1));
		// }

		// Special case for version 1 because it didn't have the lock folder and without
		// it the lock handler will break. So we create the directory now.
		// Also if the sync target version is 0, it means it's a new one so we need the
		// lock folder first before doing anything else.
		// Temp folder is needed too to get remoteDate() call to work.
		if (syncTargetInfo.version === 0 || syncTargetInfo.version === 1) {
			this.logger().info('MigrationHandler: Sync target version is 0 or 1 - creating "locks" and "temp" directory:', syncTargetInfo);
			await this.api_.mkdir(Dirnames.Locks);
			await this.api_.mkdir(Dirnames.Temp);
		}

		this.logger().info('MigrationHandler: Acquiring exclusive lock');
		const exclusiveLock = await this.lockHandler_.acquireLock(LockType.Exclusive, this.clientType_, this.clientId_, 1000 * 30);
		let autoLockError = null;
		this.lockHandler_.startAutoLockRefresh(exclusiveLock, (error: any) => {
			autoLockError = error;
		});

		this.logger().info('MigrationHandler: Acquired exclusive lock:', exclusiveLock);

		try {
			for (let newVersion = syncTargetInfo.version + 1; newVersion < migrations.length; newVersion++) {
				if (targetVersion && newVersion > targetVersion) break;

				const fromVersion = newVersion - 1;

				this.logger().info(`MigrationHandler: Migrating from version ${fromVersion} to version ${newVersion}`);

				const migration = migrations[newVersion];
				if (!migration) continue;

				try {
					if (autoLockError) throw autoLockError;
					await migration(this.api_, this.db_);
					if (autoLockError) throw autoLockError;

					// For legacy support. New migrations should set the sync
					// target info directly as needed.
					if ([1, 2].includes(newVersion)) {
						await this.api_.put('info.json', this.serializeSyncTargetInfo({
							...syncTargetInfo,
							version: newVersion,
						}));
					}

					this.logger().info(`MigrationHandler: Done migrating from version ${fromVersion} to version ${newVersion}`);
				} catch (error) {
					error.message = `Could not upgrade from version ${fromVersion} to version ${newVersion}: ${error.message}`;
					throw error;
				}
			}
		} finally {
			this.logger().info('MigrationHandler: Releasing exclusive lock');
			this.lockHandler_.stopAutoLockRefresh(exclusiveLock);
			await this.lockHandler_.releaseLock(LockType.Exclusive, this.clientType_, this.clientId_);
		}
	}

}<|MERGE_RESOLUTION|>--- conflicted
+++ resolved
@@ -24,14 +24,6 @@
 	migration3,
 ];
 
-<<<<<<< HEAD
-=======
-import Setting from '../../models/Setting';
-const { sprintf } = require('sprintf-js');
-import JoplinError from '../../JoplinError';
-import { FileApi } from '../../file-api';
-
->>>>>>> c3f10d31
 interface SyncTargetInfo {
 	version: number;
 }
@@ -44,11 +36,7 @@
 	private clientId_: string;
 	private db_: JoplinDatabase;
 
-<<<<<<< HEAD
 	public constructor(api: FileApi, db: JoplinDatabase, lockHandler: LockHandler, clientType: string, clientId: string) {
-=======
-	constructor(api: FileApi, lockHandler: LockHandler, clientType: string, clientId: string) {
->>>>>>> c3f10d31
 		super();
 		this.api_ = api;
 		this.db_ = db;
