import shim from './shim';
import { _ } from './locale';
const { rtrimSlashes } = require('./path-utils.js');
import JoplinError from './JoplinError';
import { Env } from './models/Setting';
import Logger from './Logger';
import personalizedUserContentBaseUrl from './services/joplinServer/personalizedUserContentBaseUrl';
const { stringify } = require('query-string');

const logger = Logger.create('JoplinServerApi');

interface Options {
	baseUrl(): string;
	userContentBaseUrl(): string;
	username(): string;
	password(): string;
	env?: Env;
}

enum ExecOptionsResponseFormat {
	Json = 'json',
	Text = 'text',
}

enum ExecOptionsTarget {
	String = 'string',
	File = 'file',
}

interface ExecOptions {
	responseFormat?: ExecOptionsResponseFormat;
	target?: ExecOptionsTarget;
	path?: string;
	source?: string;
}

interface Session {
	id: string;
	user_id: string;
}

export default class JoplinServerApi {

	private options_: Options;
	private session_: Session;
	private debugRequests_: boolean = false;

	public constructor(options: Options) {
		this.options_ = options;

		if (options.env === Env.Dev) {
			// this.debugRequests_ = true;
		}
	}

	public baseUrl() {
		return rtrimSlashes(this.options_.baseUrl());
	}

	public personalizedUserContentBaseUrl(userId: string) {
		return personalizedUserContentBaseUrl(userId, this.baseUrl(), this.options_.userContentBaseUrl());
	}

	private async session() {
		if (this.session_) return this.session_;

		try {
			this.session_ = await this.exec_('POST', 'api/sessions', null, {
				email: this.options_.username(),
				password: this.options_.password(),
			});

			return this.session_;
		} catch (error) {
			logger.error('Could not acquire session:', error.details, '\n', error);
			throw error;
		}
	}

	private async sessionId() {
		const session = await this.session();
		return session ? session.id : '';
	}

	public get userId(): string {
		return this.session_ ? this.session_.user_id : '';
	}

	public static connectionErrorMessage(error: any) {
		const msg = error && error.message ? error.message : 'Unknown error';
		return _('Could not connect to Joplin Server. Please check the Synchronisation options in the config screen. Full error was:\n\n%s', msg);
	}

	private hidePasswords(o: any): any {
		if (typeof o === 'string') {
			try {
				const output = JSON.parse(o);
				if (!output) return o;
				if (output.password) output.password = '******';
				return JSON.stringify(output);
			} catch (error) {
				return o;
			}
		} else {
			const output = { ...o };
			if (output.password) output.password = '******';
			if (output['X-API-AUTH']) output['X-API-AUTH'] = '******';
			return output;
		}
	}

	private requestToCurl_(url: string, options: any) {
		const output = [];
		output.push('curl');
		output.push('-v');
		if (options.method) output.push(`-X ${options.method}`);
		if (options.headers) {
			const headers = this.hidePasswords(options.headers);
			for (const n in options.headers) {
				if (!options.headers.hasOwnProperty(n)) continue;
				output.push(`${'-H ' + '"'}${n}: ${headers[n]}"`);
			}
		}
		if (options.body) {
			const serialized = typeof options.body !== 'string' ? JSON.stringify(this.hidePasswords(options.body)) : this.hidePasswords(options.body);
			output.push(`${'--data ' + '\''}${serialized}'`);
		}
		output.push(`'${url}'`);

		return output.join(' ');
	}

	private async exec_(method: string, path: string = '', query: Record<string, any> = null, body: any = null, headers: any = null, options: ExecOptions = null) {
		if (headers === null) headers = {};
		if (options === null) options = {};
		if (!options.responseFormat) options.responseFormat = ExecOptionsResponseFormat.Json;
		if (!options.target) options.target = ExecOptionsTarget.String;

		let sessionId = '';
		if (path !== 'api/sessions' && !sessionId) {
			sessionId = await this.sessionId();
		}

		if (sessionId) headers['X-API-AUTH'] = sessionId;
<<<<<<< HEAD
		headers['X-API-MIN-VERSION'] = '2.5.0';
=======
		headers['X-API-MIN-VERSION'] = '2.6.0'; // Need server 2.6 for new lock support
>>>>>>> a0d23046

		const fetchOptions: any = {};
		fetchOptions.headers = headers;
		fetchOptions.method = method;
		if (options.path) fetchOptions.path = options.path;

		if (body) {
			if (typeof body === 'object') {
				fetchOptions.body = JSON.stringify(body);
				fetchOptions.headers['Content-Type'] = 'application/json';
			} else {
				fetchOptions.body = body;
			}

			fetchOptions.headers['Content-Length'] = `${shim.stringByteLength(fetchOptions.body)}`;
		}

		let url = `${this.baseUrl()}/${path}`;

		if (query) {
			url += url.indexOf('?') < 0 ? '?' : '&';
			url += stringify(query);
		}

		const startTime = Date.now();

		try {
			if (this.debugRequests_) {
				logger.debug(this.requestToCurl_(url, fetchOptions));
			}

			let response: any = null;

			if (options.source == 'file' && (method == 'POST' || method == 'PUT')) {
				if (fetchOptions.path) {
					const fileStat = await shim.fsDriver().stat(fetchOptions.path);
					if (fileStat) fetchOptions.headers['Content-Length'] = `${fileStat.size}`;
				}
				response = await shim.uploadBlob(url, fetchOptions);
			} else if (options.target == 'string') {
				if (typeof body === 'string') fetchOptions.headers['Content-Length'] = `${shim.stringByteLength(body)}`;
				response = await shim.fetch(url, fetchOptions);
			} else {
				// file
				response = await shim.fetchBlob(url, fetchOptions);
			}

			const responseText = await response.text();

			if (this.debugRequests_) {
				logger.debug('Response', Date.now() - startTime, options.responseFormat, responseText);
			}

			const shortResponseText = () => {
				return (`${responseText}`).substr(0, 1024);
			};

			// Creates an error object with as much data as possible as it will appear in the log, which will make debugging easier
			const newError = (message: string, code: number = 0) => {
				// Gives a shorter response for error messages. Useful for cases where a full HTML page is accidentally loaded instead of
				// JSON. That way the error message will still show there's a problem but without filling up the log or screen.
				// return new JoplinError(`${method} ${path}: ${message} (${code}): ${shortResponseText}`, code);
				return new JoplinError(message, code, `${method} ${path}: ${message} (${code}): ${shortResponseText()}`);
			};

			let responseJson_: any = null;
			const loadResponseJson = async () => {
				if (!responseText) return null;
				if (responseJson_) return responseJson_;
				responseJson_ = JSON.parse(responseText);
				if (!responseJson_) throw newError('Cannot parse JSON response', response.status);
				return responseJson_;
			};

			if (!response.ok) {
				if (options.target === 'file') throw newError('fetchBlob error', response.status);

				let json = null;
				try {
					json = await loadResponseJson();
				} catch (error) {
					// Just send back the plain text in newErro()
				}

				if (json && json.error) {
					throw newError(`${json.error}`, json.code ? json.code : response.status);
				}

				// "Unknown error" means it probably wasn't generated by the
				// application but for example by the Nginx or Apache reverse
				// proxy. So in that case we attach the response content to the
				// error message so that it shows up in logs. It might be for
				// example an error returned by the Nginx or Apache reverse
				// proxy. For example:
				//
				// <html>
				//     <head><title>413 Request Entity Too Large</title></head>
				//     <body>
				//         <center><h1>413 Request Entity Too Large</h1></center>
				//         <hr><center>nginx/1.18.0 (Ubuntu)</center>
				//     </body>
				// </html>
				throw newError(`Unknown error: ${shortResponseText()}`, response.status);
			}

			if (options.responseFormat === 'text') return responseText;

			const output = await loadResponseJson();
			return output;
		} catch (error) {
			// Don't print error info for file not found (handled by the
			// driver), or lock-acquisition errors because it's handled by
			// LockHandler.
			if (![404, 'hasExclusiveLock', 'hasSyncLock'].includes(error.code)) {
				logger.warn(this.requestToCurl_(url, fetchOptions));
				logger.warn('Code:', error.code);
				logger.warn(error);
			}

			throw error;
		}
	}

	public async exec(method: string, path: string = '', query: Record<string, any> = null, body: any = null, headers: any = null, options: ExecOptions = null) {
		for (let i = 0; i < 2; i++) {
			try {
				const response = await this.exec_(method, path, query, body, headers, options);
				return response;
			} catch (error) {
				if (error.code === 403 && i === 0) {
					logger.info('Session expired or invalid - trying to login again', error);
					this.session_ = null; // By setting it to null, the service will try to login again
				} else {
					throw error;
				}
			}
		}
	}

}<|MERGE_RESOLUTION|>--- conflicted
+++ resolved
@@ -142,11 +142,7 @@
 		}
 
 		if (sessionId) headers['X-API-AUTH'] = sessionId;
-<<<<<<< HEAD
-		headers['X-API-MIN-VERSION'] = '2.5.0';
-=======
 		headers['X-API-MIN-VERSION'] = '2.6.0'; // Need server 2.6 for new lock support
->>>>>>> a0d23046
 
 		const fetchOptions: any = {};
 		fetchOptions.headers = headers;
