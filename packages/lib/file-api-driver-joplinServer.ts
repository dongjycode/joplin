import { MultiPutItem } from './file-api';
import JoplinError from './JoplinError';
import JoplinServerApi from './JoplinServerApi';
import { trimSlashes } from './path-utils';
import { Lock, LockClientType, LockType } from './services/synchronizer/LockHandler';

// All input paths should be in the format: "path/to/file". This is converted to
// "root:/path/to/file:" when doing the API call.

export default class FileApiDriverJoplinServer {

	private api_: JoplinServerApi;

	public constructor(api: JoplinServerApi) {
		this.api_ = api;
	}

	public async initialize(basePath: string) {
		const pieces = trimSlashes(basePath).split('/');
		if (!pieces.length) return;

		const parent: string[] = [];

		for (let i = 0; i < pieces.length; i++) {
			const p = pieces[i];
			const subPath = parent.concat(p).join('/');
			parent.push(p);
			await this.mkdir(subPath);
		}
	}

	public api() {
		return this.api_;
	}

	public get supportsMultiPut() {
		return true;
	}

	public get supportsAccurateTimestamp() {
		return true;
	}

<<<<<<< HEAD
	public get requiresPublicPrivateKeyPair() {
=======
	public get supportsLocks() {
>>>>>>> a0d23046
		return true;
	}

	public requestRepeatCount() {
		return 3;
	}

	private metadataToStat_(md: any, path: string, isDeleted: boolean = false, rootPath: string) {
		const output = {
			path: rootPath ? path.substr(rootPath.length + 1) : path,
			updated_time: md.updated_time,
			jop_updated_time: md.jop_updated_time,
			isDir: false,
			isDeleted: isDeleted,
		};

		return output;
	}

	private metadataToStats_(mds: any[], rootPath: string) {
		const output = [];
		for (let i = 0; i < mds.length; i++) {
			output.push(this.metadataToStat_(mds[i], mds[i].name, false, rootPath));
		}
		return output;
	}

	// Transforms a path such as "Apps/Joplin/file.txt" to a complete a complete
	// API URL path: "api/items/root:/Apps/Joplin/file.txt:"
	private apiFilePath_(p: string) {
		return `api/items/root:/${trimSlashes(p)}:`;
	}

	public async stat(path: string) {
		try {
			const response = await this.api().exec('GET', this.apiFilePath_(path));
			return this.metadataToStat_(response, path, false, '');
		} catch (error) {
			if (error.code === 404) return null;
			throw error;
		}
	}

	public async delta(path: string, options: any) {
		const context = options ? options.context : null;
		let cursor = context ? context.cursor : null;

		while (true) {
			try {
				const query = cursor ? { cursor } : {};
				const response = await this.api().exec('GET', `${this.apiFilePath_(path)}/delta`, query);
				const stats = response.items
					.filter((item: any) => {
						// We don't need to know about lock changes, since this
						// is handled by the LockHandler.
						if (item.item_name.indexOf('locks/') === 0) return false;

						// We don't need to sync what's in the temp folder
						if (item.item_name.indexOf('temp/') === 0) return false;

						// Although we sync the content of .resource, whether we
						// fetch or upload data to it is driven by the
						// associated resource item (.md) file. So at this point
						// we don't want to automatically fetch from it.
						if (item.item_name.indexOf('.resource/') === 0) return false;
						return true;
					})
					.map((item: any) => {
						return this.metadataToStat_(item, item.item_name, item.type === 3, '');
					});

				const output = {
					items: stats,
					hasMore: response.has_more,
					context: { cursor: response.cursor },
				};

				return output;
			} catch (error) {
				// If there's an error related to an invalid cursor, clear the cursor and retry.
				if (cursor && error.code === 'resyncRequired') {
					cursor = null;
					continue;
				}
				throw error;
			}
		}
	}

	public async list(path: string, options: any = null) {
		options = {
			context: null,
			...options,
		};

		let isUsingWildcard = false;
		let searchPath = path;
		if (searchPath) {
			searchPath += '/*';
			isUsingWildcard = true;
		}

		const query = options.context?.cursor ? { cursor: options.context.cursor } : null;

		const results = await this.api().exec('GET', `${this.apiFilePath_(searchPath)}/children`, query);

		const newContext: any = {};
		if (results.cursor) newContext.cursor = results.cursor;

		return {
			items: this.metadataToStats_(results.items, isUsingWildcard ? path : ''),
			hasMore: results.has_more,
			context: newContext,
		} as any;
	}

	public async get(path: string, options: any) {
		if (!options) options = {};
		if (!options.responseFormat) options.responseFormat = 'text';
		try {
			const response = await this.api().exec('GET', `${this.apiFilePath_(path)}/content`, null, null, null, options);
			return response;
		} catch (error) {
			if (error.code !== 404) throw error;
			return null;
		}
	}

	public async mkdir(_path: string) {
		// This is a no-op because all items technically are at the root, but
		// they can have names such as ".resources/xxxxxxxxxx'
	}

	public async put(path: string, content: any, options: any = null) {
		try {
			const output = await this.api().exec('PUT', `${this.apiFilePath_(path)}/content`, options && options.shareId ? { share_id: options.shareId } : null, content, {
				'Content-Type': 'application/octet-stream',
			}, options);
			return output;
		} catch (error) {
			if (error.code === 413) {
				throw new JoplinError(error.message, 'rejectedByTarget');
			}
			throw error;
		}
	}

	public async multiPut(items: MultiPutItem[], options: any = null) {
		return this.api().exec('PUT', 'api/batch_items', null, { items: items }, null, options);
	}

	public async delete(path: string) {
		return this.api().exec('DELETE', this.apiFilePath_(path));
	}

	public format() {
		throw new Error('Not supported');
	}

	// private lockClientTypeToId(clientType:AppType):number {
	// 	if (clientType === AppType.Desktop) return 1;
	// 	if (clientType === AppType.Mobile) return 2;
	// 	if (clientType === AppType.Cli) return 3;
	// 	throw new Error('Invalid client type: ' + clientType);
	// }

	// private lockTypeToId(lockType:LockType):number {
	// 	if (lockType === LockType.None) return 0; // probably not possible?
	// 	if (lockType === LockType.Sync) return 1;
	// 	if (lockType === LockType.Exclusive) return 2;
	// 	throw new Error('Invalid lock type: ' + lockType);
	// }

	// private lockClientIdTypeToType(clientType:number):AppType {
	// 	if (clientType === 1) return AppType.Desktop;
	// 	if (clientType === 2) return AppType.Mobile;
	// 	if (clientType === 3) return AppType.Cli;
	// 	throw new Error('Invalid client type: ' + clientType);
	// }

	// private lockIdToType(lockType:number):LockType {
	// 	if (lockType === 0) return LockType.None; // probably not possible?
	// 	if (lockType === 1) return LockType.Sync;
	// 	if (lockType === 2) return LockType.Exclusive;
	// 	throw new Error('Invalid lock type: ' + lockType);
	// }

	public async acquireLock(type: LockType, clientType: LockClientType, clientId: string): Promise<Lock> {
		return this.api().exec('POST', 'api/locks', null, {
			type,
			clientType,
			clientId: clientId,
		});
	}

	public async releaseLock(type: LockType, clientType: LockClientType, clientId: string) {
		await this.api().exec('DELETE', `api/locks/${type}_${clientType}_${clientId}`);
	}

	public async listLocks() {
		return this.api().exec('GET', 'api/locks');
	}

	public async clearRoot(path: string) {
		const response = await this.list(path);

		for (const item of response.items) {
			await this.delete(item.path);
		}

		await this.api().exec('POST', 'api/debug', null, { action: 'clearKeyValues' });

		if (response.has_more) throw new Error('has_more support not implemented');
	}
}<|MERGE_RESOLUTION|>--- conflicted
+++ resolved
@@ -41,11 +41,7 @@
 		return true;
 	}
 
-<<<<<<< HEAD
-	public get requiresPublicPrivateKeyPair() {
-=======
 	public get supportsLocks() {
->>>>>>> a0d23046
 		return true;
 	}
 
