// This is the initialization for the Electron RENDERER process

// Disable React message in console "Download the React DevTools for a better development experience"
// https://stackoverflow.com/questions/42196819/disable-hide-download-the-react-devtools#42196820
// eslint-disable-next-line no-undef
__REACT_DEVTOOLS_GLOBAL_HOOK__ = {
	supportsFiber: true,
	inject: function() {},
	onCommitFiberRoot: function() {},
	onCommitFiberUnmount: function() {},
};

const app = require('./app').default;
const Folder = require('@joplin/lib/models/Folder').default;
const Resource = require('@joplin/lib/models/Resource').default;
const BaseItem = require('@joplin/lib/models/BaseItem').default;
const Note = require('@joplin/lib/models/Note').default;
const Tag = require('@joplin/lib/models/Tag').default;
const NoteTag = require('@joplin/lib/models/NoteTag').default;
const MasterKey = require('@joplin/lib/models/MasterKey').default;
const Setting = require('@joplin/lib/models/Setting').default;
const Revision = require('@joplin/lib/models/Revision').default;
const Logger = require('@joplin/lib/Logger').default;
const FsDriverNode = require('@joplin/lib/fs-driver-node').default;
const shim = require('@joplin/lib/shim').default;
const { shimInit } = require('@joplin/lib/shim-init-node.js');
const bridge = require('@electron/remote').require('./bridge').default;
const EncryptionService = require('@joplin/lib/services/e2ee/EncryptionService').default;
const { FileApiDriverLocal } = require('@joplin/lib/file-api-driver-local.js');
const React = require('react');
<<<<<<< HEAD
const NodeRSA = require('node-rsa');
=======
const nodeSqlite = require('sqlite3');
>>>>>>> e5e13822

if (bridge().env() === 'dev') {
	const newConsole = function(oldConsole) {
		const output = {};
		const fnNames = ['assert', 'clear', 'context', 'count', 'countReset', 'debug', 'dir', 'dirxml', 'error', 'group', 'groupCollapsed', 'groupEnd', 'info', 'log', 'memory', 'profile', 'profileEnd', 'table', 'time', 'timeEnd', 'timeLog', 'timeStamp', 'trace', 'warn'];
		for (const fnName of fnNames) {
			if (fnName === 'warn') {
				output.warn = function(...text) {
					const s = [...text].join('');
					// React spams the console with walls of warnings even outside of strict mode, and even after having renamed
					// unsafe methods to UNSAFE_xxxx, so we need to hack the console to remove them...
					if (s.indexOf('Warning: componentWillReceiveProps has been renamed, and is not recommended for use') === 0) return;
					if (s.indexOf('Warning: componentWillUpdate has been renamed, and is not recommended for use.') === 0) return;
					oldConsole.warn(...text);
				};
			} else {
				output[fnName] = function(...text) {
					return oldConsole[fnName](...text);
				};
			}
		}
		return output;
	}(window.console);

	window.console = newConsole;
}

console.info(`Environment: ${bridge().env()}`);

const fsDriver = new FsDriverNode();
Logger.fsDriver_ = fsDriver;
Resource.fsDriver_ = fsDriver;
EncryptionService.fsDriver_ = fsDriver;
FileApiDriverLocal.fsDriver_ = fsDriver;

// That's not good, but it's to avoid circular dependency issues
// in the BaseItem class.
BaseItem.loadClass('Note', Note);
BaseItem.loadClass('Folder', Folder);
BaseItem.loadClass('Resource', Resource);
BaseItem.loadClass('Tag', Tag);
BaseItem.loadClass('NoteTag', NoteTag);
BaseItem.loadClass('MasterKey', MasterKey);
BaseItem.loadClass('Revision', Revision);

Setting.setConstant('appId', `net.cozic.joplin${bridge().env() === 'dev' ? 'dev' : ''}-desktop`);
Setting.setConstant('appType', 'desktop');

console.info(`appId: ${Setting.value('appId')}`);
console.info(`appType: ${Setting.value('appType')}`);

let keytar;
try {
	keytar = shim.platformSupportsKeyChain() ? require('keytar') : null;
} catch (error) {
	console.error('Cannot load keytar - keychain support will be disabled', error);
	keytar = null;
}

function appVersion() {
	const p = require('./packageInfo.js');
	return p.version;
}

<<<<<<< HEAD
shimInit(null, keytar, React, NodeRSA, appVersion);
=======
shimInit({
	keytar,
	React,
	appVersion,
	electronBridge: bridge(),
	nodeSqlite,
});
>>>>>>> e5e13822

// Disable drag and drop of links inside application (which would
// open it as if the whole app was a browser)
document.addEventListener('dragover', event => event.preventDefault());
document.addEventListener('drop', event => event.preventDefault());

// Disable middle-click (which would open a new browser window, but we don't want this)
document.addEventListener('auxclick', event => event.preventDefault());

// Each link (rendered as a button or list item) has its own custom click event
// so disable the default. In particular this will disable Ctrl+Clicking a link
// which would open a new browser window.
document.addEventListener('click', (event) => event.preventDefault());

app().start(bridge().processArgv()).then((result) => {
	if (!result || !result.action) {
		require('./gui/Root');
	} else if (result.action === 'upgradeSyncTarget') {
		require('./gui/Root_UpgradeSyncTarget');
	}
}).catch((error) => {
	const env = bridge().env();

	if (error.code == 'flagError') {
		bridge().showErrorMessageBox(error.message);
	} else {
		// If something goes wrong at this stage we don't have a console or a log file
		// so display the error in a message box.
		const msg = ['Fatal error:', error.message];
		if (error.fileName) msg.push(error.fileName);
		if (error.lineNumber) msg.push(error.lineNumber);
		if (error.stack) msg.push(error.stack);

		if (env === 'dev') {
			console.error(error);
		} else {
			bridge().showErrorMessageBox(msg.join('\n\n'));
		}
	}

	// In dev, we leave the app open as debug statements in the console can be useful
	if (env !== 'dev') bridge().electronApp().exit(1);
});<|MERGE_RESOLUTION|>--- conflicted
+++ resolved
@@ -28,11 +28,8 @@
 const EncryptionService = require('@joplin/lib/services/e2ee/EncryptionService').default;
 const { FileApiDriverLocal } = require('@joplin/lib/file-api-driver-local.js');
 const React = require('react');
-<<<<<<< HEAD
 const NodeRSA = require('node-rsa');
-=======
 const nodeSqlite = require('sqlite3');
->>>>>>> e5e13822
 
 if (bridge().env() === 'dev') {
 	const newConsole = function(oldConsole) {
@@ -97,17 +94,14 @@
 	return p.version;
 }
 
-<<<<<<< HEAD
-shimInit(null, keytar, React, NodeRSA, appVersion);
-=======
 shimInit({
 	keytar,
 	React,
 	appVersion,
+	RSA: NodeRSA,
 	electronBridge: bridge(),
 	nodeSqlite,
 });
->>>>>>> e5e13822
 
 // Disable drag and drop of links inside application (which would
 // open it as if the whole app was a browser)
