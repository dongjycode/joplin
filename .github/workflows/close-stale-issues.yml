name: 'Close stale issues'
on: workflow_dispatch
permissions:
  issues: write
jobs:
  ProcessStaleIssues:
    runs-on: ubuntu-latest
    steps:
      - uses: actions/stale@v4
        with:
          # Use this to do a dry run from a pull request
          # debug-only: true
          stale-issue-message: "Hey there, it looks like there has been no activity on this issue recently. Has the issue been fixed, or does it still require the community's attention? If you require support or are requesting an enhancement or feature then please create a topic on the [Joplin forum](https://discourse.joplinapp.org/). This issue may be closed if no further activity occurs. You may comment on the issue and I will leave it open. Thank you for your contributions."
<<<<<<< HEAD
          days-before-stale: 30
=======
          days-before-stale: 0
>>>>>>> 7f3e8c54
          days-before-close: 7
          operations-per-run: 1000
          exempt-issue-labels: 'good first issue,upstream,backlog,high,medium,spec,cannot reproduce,enhancement'
          stale-issue-label: 'stale'
          close-issue-message: 'Closing this issue after a prolonged period of inactivity. If this issue is still present in the latest release, feel free to create a new issue with up-to-date information.'
          # Don't process pull requests at all
          days-before-pr-stale: -1<|MERGE_RESOLUTION|>--- conflicted
+++ resolved
@@ -11,11 +11,7 @@
           # Use this to do a dry run from a pull request
           # debug-only: true
           stale-issue-message: "Hey there, it looks like there has been no activity on this issue recently. Has the issue been fixed, or does it still require the community's attention? If you require support or are requesting an enhancement or feature then please create a topic on the [Joplin forum](https://discourse.joplinapp.org/). This issue may be closed if no further activity occurs. You may comment on the issue and I will leave it open. Thank you for your contributions."
-<<<<<<< HEAD
           days-before-stale: 30
-=======
-          days-before-stale: 0
->>>>>>> 7f3e8c54
           days-before-close: 7
           operations-per-run: 1000
           exempt-issue-labels: 'good first issue,upstream,backlog,high,medium,spec,cannot reproduce,enhancement'
