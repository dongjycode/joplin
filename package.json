--- conflicted
+++ resolved
@@ -7,12 +7,9 @@
     "linter-ci": "./node_modules/.bin/eslint --quiet --ext .js --ext .jsx --ext .ts --ext .tsx",
     "watch": "node node_modules/typescript/bin/tsc --watch --project tsconfig.dev.json",
     "build": "gulp build",
-<<<<<<< HEAD
     "updateIgnored": "gulp updateIgnoredTypeScriptBuild",
     "buildPluginDoc": "typedoc --name 'Joplin Plugin Documentation' --mode file -theme 'Modules/PluginDocTheme/' --readme 'Modules/PluginDocTheme/index.md' --excludeNotExported --excludeExternals --excludePrivate --excludeProtected --out docs/plugin/api/ ReactNativeClient/lib",
-=======
     "setupNewRelease": "node ./Tools/setupNewRelease",
->>>>>>> 6aca233b
     "postinstall": "cd Tools && npm i && cd .. && cd ReactNativeClient && npm i && cd .. && cd ElectronClient && npm i && cd .. && cd CliClient && npm i && cd .. && gulp build"
   },
   "husky": {
