--- conflicted
+++ resolved
@@ -15,21 +15,12 @@
     "build": "yarn workspaces foreach --verbose --interlaced --parallel run build && yarn run tsc",
     "buildApiDoc": "yarn workspace joplin start -- apidoc ../../readme/api/references/rest_api.md",
     "buildCommandIndex": "gulp buildCommandIndex",
-<<<<<<< HEAD
-    "buildDoc": "./packages/tools/build-all.sh",
-    "buildPluginDoc": "typedoc --name 'Joplin Plugin API Documentation' --mode file -theme './Assets/PluginDocTheme/' --readme './Assets/PluginDocTheme/index.md' --excludeNotExported --excludeExternals --excludePrivate --excludeProtected --out docs/api/references/plugin_api packages/lib/services/plugins/api/",
-    "buildSettingJsonSchema": "yarn workspace joplin start -- settingschema ../../docs/schema/settings.json",
+    "buildPluginDoc": "typedoc --name 'Joplin Plugin API Documentation' --mode file -theme './Assets/PluginDocTheme/' --readme './Assets/PluginDocTheme/index.md' --excludeNotExported --excludeExternals --excludePrivate --excludeProtected --out ../joplin-website/docs/api/references/plugin_api packages/lib/services/plugins/api/",
+    "updateMarkdownDoc": "node ./packages/tools/updateMarkdownDoc",
+    "buildSettingJsonSchema": "yarn workspace joplin start -- settingschema ../../../joplin-website/docs/schema/settings.json",
     "buildTranslations": "yarn run tsc && node packages/tools/build-translation.js",
     "buildTranslationsNoTsc": "node packages/tools/build-translation.js",
-    "buildWebsite": "yarn run buildApiDoc && node ./packages/tools/website/build.js && yarn run buildPluginDoc && yarn run buildSettingJsonSchema",
-=======
-    "updateMarkdownDoc": "node ./packages/tools/updateMarkdownDoc",
-    "buildPluginDoc": "typedoc --name 'Joplin Plugin API Documentation' --mode file -theme './Assets/PluginDocTheme/' --readme './Assets/PluginDocTheme/index.md' --excludeNotExported --excludeExternals --excludePrivate --excludeProtected --out ../joplin-website/docs/api/references/plugin_api packages/lib/services/plugins/api/",
-    "buildSettingJsonSchema": "npm start --prefix=packages/app-cli -- settingschema ../../../joplin-website/docs/schema/settings.json",
-    "buildTranslations": "npm run tsc && node packages/tools/build-translation.js",
-    "buildTranslationsNoTsc": "node packages/tools/build-translation.js",
-    "buildWebsite": "node ./packages/tools/website/build.js && npm run buildPluginDoc && npm run buildSettingJsonSchema",
->>>>>>> 3316b9f8
+    "buildWebsite": "node ./packages/tools/website/build.js && yarn run buildPluginDoc && yarn run buildSettingJsonSchema",
     "circularDependencyCheck": "madge --warning --circular --extensions js ./",
     "clean": "npm run clean --workspaces --if-present && node packages/tools/clean && yarn cache clean",
     "dependencyTree": "madge",
@@ -56,14 +47,8 @@
     "tsc": "yarn workspaces foreach --parallel --verbose --interlaced run tsc",
     "updateIgnored": "gulp updateIgnoredTypeScriptBuild",
     "updatePluginTypes": "./packages/generator-joplin/updateTypes.sh",
-<<<<<<< HEAD
     "watch": "yarn workspaces foreach --parallel --verbose --interlaced run watch",
-    "watchWebsite": "nodemon --verbose --watch Assets/WebsiteAssets --watch packages/tools/website/build.js --ext md,ts,js,mustache,css,tsx,gif,png,svg --exec \"node packages/tools/website/build.js && http-server --port 8077 docs -a localhost\""
-=======
-    "watch": "lerna run watch --stream --parallel",
-    "watchWebsite": "nodemon --verbose --watch Assets/WebsiteAssets --watch packages/tools/website/build.js --ext md,ts,js,mustache,css,tsx,gif,png,svg --exec \"node packages/tools/website/build.js && http-server --port 8077 ../joplin-website/docs -a localhost\"",
-    "i": "node packages/tools/lernaInstall"
->>>>>>> 3316b9f8
+    "watchWebsite": "nodemon --verbose --watch Assets/WebsiteAssets --watch packages/tools/website/build.js --ext md,ts,js,mustache,css,tsx,gif,png,svg --exec \"node packages/tools/website/build.js && http-server --port 8077 ../joplin-website/docs -a localhost\""
   },
   "husky": {
     "hooks": {
