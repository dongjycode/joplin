apply plugin: "com.android.application"

import com.android.build.OutputFile

/**
 * The react.gradle file registers a task for each build variant (e.g. bundleDebugJsAndAssets
 * and bundleReleaseJsAndAssets).
 * These basically call `react-native bundle` with the correct arguments during the Android build
 * cycle. By default, bundleDebugJsAndAssets is skipped, as in debug/dev mode we prefer to load the
 * bundle directly from the development server. Below you can see all the possible configurations
 * and their defaults. If you decide to add a configuration block, make sure to add it before the
 * `apply from: "../../node_modules/react-native/react.gradle"` line.
 *
 * project.ext.react = [
 *   // the name of the generated asset file containing your JS bundle
 *   bundleAssetName: "index.android.bundle",
 *
 *   // the entry file for bundle generation
 *   entryFile: "index.android.js",
 *
 *   // whether to bundle JS and assets in debug mode
 *   bundleInDebug: false,
 *
 *   // whether to bundle JS and assets in release mode
 *   bundleInRelease: true,
 *
 *   // whether to bundle JS and assets in another build variant (if configured).
 *   // See http://tools.android.com/tech-docs/new-build-system/user-guide#TOC-Build-Variants
 *   // The configuration property can be in the following formats
 *   //         'bundleIn${productFlavor}${buildType}'
 *   //         'bundleIn${buildType}'
 *   // bundleInFreeDebug: true,
 *   // bundleInPaidRelease: true,
 *   // bundleInBeta: true,
 *
 *   // the root of your project, i.e. where "package.json" lives
 *   root: "../../",
 *
 *   // where to put the JS bundle asset in debug mode
 *   jsBundleDirDebug: "$buildDir/intermediates/assets/debug",
 *
 *   // where to put the JS bundle asset in release mode
 *   jsBundleDirRelease: "$buildDir/intermediates/assets/release",
 *
 *   // where to put drawable resources / React Native assets, e.g. the ones you use via
 *   // require('./image.png')), in debug mode
 *   resourcesDirDebug: "$buildDir/intermediates/res/merged/debug",
 *
 *   // where to put drawable resources / React Native assets, e.g. the ones you use via
 *   // require('./image.png')), in release mode
 *   resourcesDirRelease: "$buildDir/intermediates/res/merged/release",
 *
 *   // by default the gradle tasks are skipped if none of the JS files or assets change; this means
 *   // that we don't look at files in android/ or ios/ to determine whether the tasks are up to
 *   // date; if you have any other folders that you want to ignore for performance reasons (gradle
 *   // indexes the entire tree), add them here. Alternatively, if you have JS files in android/
 *   // for example, you might want to remove it from here.
 *   inputExcludes: ["android/**", "ios/**"],
 *
 *   // override which node gets called and with what additional arguments
 *   nodeExecutableAndArgs: ["node"],
 *
 *   // supply additional arguments to the packager
 *   extraPackagerArgs: []
 * ]
 */

project.ext.react = [
    entryFile: "index.android.js",
    enableHermes: false,  // clean and rebuild if changing
]

apply from: "../../node_modules/react-native/react.gradle"

/**
 * Set this to true to create two separate APKs instead of one:
 *   - An APK that only works on ARM devices
 *   - An APK that only works on x86 devices
 * The advantage is the size of the APK is reduced by about 4MB.
 * Upload all the APKs to the Play Store and people will download
 * the correct one based on the CPU architecture of their device.
 */
def enableSeparateBuildPerCPUArchitecture = false

/**
 * Run Proguard to shrink the Java bytecode in release builds.
 */
def enableProguardInReleaseBuilds = false

/**
 * The preferred build flavor of JavaScriptCore.
 *
 * For example, to use the international variant, you can use:
 * `def jscFlavor = 'org.webkit:android-jsc-intl:+'`
 *
 * The international variant includes ICU i18n library and necessary data
 * allowing to use e.g. `Date.toLocaleString` and `String.localeCompare` that
 * give correct results when using with locales other than en-US.  Note that
 * this variant is about 6MiB larger per architecture than default.
 */
def jscFlavor = 'org.webkit:android-jsc:+'
/**
 * Whether to enable the Hermes VM.
 *
 * This should be set on project.ext.react and mirrored here.  If it is not set
 * on project.ext.react, JavaScript will not be compiled to Hermes Bytecode
 * and the benefits of using Hermes will therefore be sharply reduced.
 */
def enableHermes = project.ext.react.get("enableHermes", false);

android {
    compileSdkVersion rootProject.ext.compileSdkVersion

	// To fix this error:
	// > java.io.UncheckedIOException: java.io.IOException: Execution of compression failed. java.lang.OutOfMemoryError
	// https://stackoverflow.com/q/57284812/561309
	dexOptions { javaMaxHeapSize "4g" }
    
    compileOptions {
		sourceCompatibility JavaVersion.VERSION_1_8
		targetCompatibility JavaVersion.VERSION_1_8
	}

	defaultConfig {
		applicationId "net.cozic.joplin"
        minSdkVersion rootProject.ext.minSdkVersion
        targetSdkVersion rootProject.ext.targetSdkVersion
<<<<<<< HEAD
		versionCode 2097580
		versionName "1.3.0"
=======
		versionCode 2097582
		versionName "1.2.5"
>>>>>>> 73a39d36
		ndk {
			abiFilters "armeabi-v7a", "x86", "arm64-v8a", "x86_64"
		}
		missingDimensionStrategy 'react-native-camera', 'general'
	}
	splits {
		abi {
			reset()
			enable enableSeparateBuildPerCPUArchitecture
			universalApk false  // If true, also generate a universal APK
			include "armeabi-v7a", "x86", "arm64-v8a", "x86_64"
		}
	}
	signingConfigs {
		debug {
            storeFile file('debug.keystore')
            storePassword 'android'
            keyAlias 'androiddebugkey'
            keyPassword 'android'
        }
		release {
			if (project.hasProperty('JOPLIN_RELEASE_STORE_FILE')) {
				storeFile file(JOPLIN_RELEASE_STORE_FILE)
				storePassword JOPLIN_RELEASE_STORE_PASSWORD
				keyAlias JOPLIN_RELEASE_KEY_ALIAS
				keyPassword JOPLIN_RELEASE_KEY_PASSWORD
			}
		}
	}
	buildTypes {
		debug {
            signingConfig signingConfigs.debug
        }
		release {
			// Caution! In production, you need to generate your own keystore file.
            // see https://facebook.github.io/react-native/docs/signed-apk-android.
			signingConfig signingConfigs.release
			minifyEnabled enableProguardInReleaseBuilds
			proguardFiles getDefaultProguardFile("proguard-android.txt"), "proguard-rules.pro"
		}
	}
	// applicationVariants are e.g. debug, release
	applicationVariants.all { variant ->
		variant.outputs.each { output ->
			// For each separate APK per architecture, set a unique version code as described here:
			// https://developer.android.com/studio/build/configure-apk-splits.html
            def versionCodes = ["armeabi-v7a": 1, "x86": 2, "arm64-v8a": 3, "x86_64": 4]
			def abi = output.getFilter(OutputFile.ABI)
			if (abi != null) {  // null for the universal-debug, universal-release variants
				output.versionCodeOverride =
						versionCodes.get(abi) * 1048576 + defaultConfig.versionCode
			}
		}
	}
	
}

dependencies {
	implementation "org.webkit:android-jsc:r241213"
    compile project(':react-native-push-notification')
    // implementation (project(':react-native-camera')) {
    // 	// This is required because com.google.firebase requires v16.0.x of com.google.android.gms
    // 	// while react-native-camera requires v15.x, which results in broken dependencies with
    // 	// this error message:
    // 	// 
    // 	// The library com.google.android.gms:play-services-base is being requested by various other libraries at [[15.0.1,15.0.1]], but resolves to 16.0.1
    // 	//
    // 	// For the record: found solution by removing all Firebase stuff here and running "gradlew.bat :app:dependencies"
    // 	// That shows that react-native-camera was the one requiring v15.0.1.
    //     exclude group: "com.google.android.gms"
    // }
	implementation project(':react-native-file-viewer')
	implementation project(':react-native-securerandom')
	implementation project(':react-native-fs')
	implementation project(':react-native-image-picker')
	implementation project(':react-native-vector-icons')
	implementation project(':react-native-fs')
    implementation fileTree(dir: "libs", include: ["*.jar"])
    implementation "com.android.support:appcompat-v7:28.0.0"
    implementation "com.facebook.react:react-native:+"  // From node_modules

    if (enableHermes) {
        def hermesPath = "../../node_modules/hermes-engine/android/";
        debugImplementation files(hermesPath + "hermes-debug.aar")
        releaseImplementation files(hermesPath + "hermes-release.aar")
    } else {
        implementation jscFlavor
    }

	implementation project(':react-native-sqlite-storage')
	implementation project(':rn-fetch-blob')
	implementation project(':react-native-document-picker')
	implementation project(':react-native-image-resizer')
	// implementation project(':react-native-share-extension')
	implementation project(':react-native-version-info')
	implementation project(':react-native-camera')
	implementation "com.facebook.react:react-native:+"
	implementation project(':react-native-quick-actions')

	// implementation "com.google.android.gms:play-services-base:16.0.1" // For Firebase
	// implementation 'me.leolin:ShortcutBadger:1.1.21@aar' // For Firebase - this line if you wish to use badge on Android

	// To fix the error below, which happened after adding react-native-camera.
	// Doesn't make any sense since rn-camera neither defines v26 nor 27 but
	// v25.0.2 in build.gradle, but anyway now it works ¯\_(ツ)_/¯
	// --------------------------------------------------------------------------------------
	// Fatal error
	// { Error: Command failed: ./gradlew assembleRelease -PbuildDir=build --console plain
	//
	// FAILURE: Build failed with an exception.
	//
	// * What went wrong:
	// Execution failed for task ':app:preReleaseBuild'.
	// > Android dependency 'com.android.support:support-v4' has different version for the compile (26.1.0) and runtime (27.1.1) classpath. You should manually set the same version via DependencyResolution
	// --------------------------------------------------------------------------------------
	// https://github.com/react-native-community/react-native-camera/issues/1532#issuecomment-386434771
	compile ("com.android.support:support-v4:26.0.1") {
        force = true //<-- force dependency resolution to 26.0.1 in my case
    }
}

// Run this once to be able to run the application with BUCK
// puts all compile dependencies into folder libs for BUCK to use
task copyDownloadableDepsToLibs(type: Copy) {
	from configurations.compile
	into 'libs'
}

apply from: file("../../node_modules/@react-native-community/cli-platform-android/native_modules.gradle"); applyNativeModulesAppBuildGradle(project)
apply from: "../../node_modules/react-native-vector-icons/fonts.gradle"<|MERGE_RESOLUTION|>--- conflicted
+++ resolved
@@ -125,13 +125,8 @@
 		applicationId "net.cozic.joplin"
         minSdkVersion rootProject.ext.minSdkVersion
         targetSdkVersion rootProject.ext.targetSdkVersion
-<<<<<<< HEAD
-		versionCode 2097580
+		versionCode 2097582
 		versionName "1.3.0"
-=======
-		versionCode 2097582
-		versionName "1.2.5"
->>>>>>> 73a39d36
 		ndk {
 			abiFilters "armeabi-v7a", "x86", "arm64-v8a", "x86_64"
 		}
